#!/usr/bin/env python

###############################################################################
#
#  Primary code to perform RING-MaP analysis on ShapeMapper output files
#   
#  See README for further details
#  Run with -h flag for arguments
#
#  Lead developer:  Anthony Mustoe
#  Contributors: Nicole Lama, Steve Busan
#
#  This file is licensed under the terms of the MIT license  
#
#  Version 4.2
#  December 2018
#
###############################################################################



import sys, argparse, itertools, math
import numpy as np

import readMutStrings  # cython code containing I/O funcs



class RINGexperiment(object):
    """RINGexperiment objects contain matrices and methods for computing correlated mutations
    from RINGexperiments parsed by ShapeMapper
    """

    def __init__(self, fasta = None, exfile=None, bgfile=None, arraysize=1000, 
                 corrtype = 'g', verbal=False, **kwargs):
        """
        fasta = fasta file of the sequence being analyzed
        exfile = datafile containing experiment data
        bgfile = datafile containing bg data
        arraysize = optional size of the arrays, if fasta not provided
        corrtype = type of correlation 
        kwargs are passed to initDataMatrices
        """

        if fasta is not None:
            self.sequence = self.readFasta(fasta, verbal=verbal)
            # set arraysize to sequence length, plus a little padding to guard against indexErrors
            self.arraysize = len(self.sequence)
        else:
            self.sequence = None
            self.arraysize = arraysize
        

        # initialize matrix values
        # ex matrices hold raw experiment data
        self.ex_readarr = None
        self.ex_comutarr = None
        self.ex_inotjarr = None
        
        # bg matrices hold raw bg data
        self.bg_readarr = None
        self.bg_comutarr = None
        self.bg_inotjarr = None
        
        # correlation matrices hold correlations
        self.ex_correlations = None
        self.bg_correlations = None 
        self.ex_zscores = None

        self.window = None
        
        self.setCorrType(corrtype, verbal=verbal)

        if exfile:
            self.initDataMatrices('ex', exfile, verbal=verbal, **kwargs)
        if bgfile:
            self.initDataMatrices('bg', bgfile, verbal=verbal, **kwargs)
        


    def setCorrType(self, corrtype, verbal=False):
        """Set correlation type
        Valid options are 'phi' and 'mi'
        """
        
        # convert to lower case
        corrtype = corrtype.lower()

        if corrtype == 'chi':
            self.correlationfunc = self._phiyates
            #self.significancefunc = self._phiyates
            if verbal: print("Using Yates-corrected Chi2 based correlation metric")

        elif corrtype == 'g':
            self.correlationfunc = self._mistatistic
            #self.significancefunc = self._mistatistic
            if verbal: print("Using G-test correlation metric")
        
        elif corrtype == 'apc':
            self.correlationfunc = self._mistatistic
            #self.significancefunc = self._mistatistic
            if verbal: print("Using APC corrected G-test correlation metric")
        
        elif corrtype == 'mi':
            self.correlationfunc = self._mutualinformation
            if verbal: print("Using MI correlation metric")

        elif corrtype == 'ami':
            self.correlationfunc = self._adjusted_mutualinformation
            if verbal: print("Using MI correlation metric")


        elif corrtype == 'nmi':
            self.correlationfunc = self._norm_mutualinformation
            if verbal: print("Using normalized MI correlation metric")

        else:
            raise ValueError("Unrecognized correlation metric : {0}".format(corrtype))

        self.corrtype = corrtype


    def readFasta(self, fasta, verbal=False):
        """Read the sequence in the provided sequence file"""
        
        with open(fasta) as inp:
            inp.readline()
            
            seq = ''
            for line in inp:
                if line[0] == '>':
                    break
                seq += line.strip()

        
        if verbal:
            print(("Sequence length={0} read from {1}".format(len(seq), fasta)))

        return seq    



    def initDataMatrices(self, prefix, datafile, window=1, verbal=False, **kwargs):
        """initialize and fill the read, comut, inotj matrices
        prefix    = ex/bg, indicating the type of the data
        datafile  = new/old mutation string file
        **kwargs are passed onto appropriate fillMatrices function
        """
        
        if self.window is None:
            self.window = window
            if verbal: print(("Computing correlations using window={0}".format(self.window)))

        elif window != self.window:
            raise ValueError("Window already set to {0}; passed window={1}".format(self.window, window))

    
        # initialize the matrices
        read = np.zeros( (self.arraysize, self.arraysize), dtype=np.int32)
        comut = np.zeros( (self.arraysize, self.arraysize), dtype=np.int32)
        inotj = np.zeros( (self.arraysize, self.arraysize), dtype=np.int32)
        
        # determine whether new or old mutstring format
        filetype = self._filetype(datafile)
        
        if filetype > 0:
            if verbal: print(("Filling {0} arrays from {1}".format(prefix, datafile)))
            self._fillMatrices(datafile, read, comut, inotj, filetype, verbal=verbal, **kwargs)
        else:
            if verbal: print(("Filling {0} arrays from OLD format file {1}".format(prefix, datafile)))
            self._fillMatrices_Old(datafile, read, comut, inotj, verbal=verbal, **kwargs)


        # assign the matrices
        setattr(self, prefix+'_readarr', read)
        setattr(self, prefix+'_comutarr', comut)
        setattr(self, prefix+'_inotjarr', inotj)
 



    def _filetype(self, datafile):  
        """Determine format of datafile:
             return 0 if old format
             return 1 if ShapeMapper 2.1.1 format
             return 2 if ShapeMapper 2.1.2 format
             return 3 if ShapeMapper 2.1.4-rc or higher format
        """
        
        try:
            fileformat = 999
            with open(datafile) as inp:
                
                line = inp.readline()
                spl = line.split()

                if '|' in spl[3]:
                    fileformat = 0
                elif spl[0][:4] in ('MERG', 'PAIR','UNPA', 'UNSP'):
                    if not spl[4].isdigit():
                        fileformat = 3
                    else:
                        fileformat = 2
                else:
                    fileformat = 1
                
            return fileformat


        except:
            raise IOError('{0} has unrecognized format'.format(datafile))



    def _fillMatrices(self, datafile, read, comut, inotj, fileformat, mincoverage=0, undersample=-1, verbal=False, **kwargs):
        """Call the cython fillMatrices function for new classified mutation file format
        datafile    = New classified mutations file to read
        read
        comut
        inotj       = NxN matrices to fill
        fileformat  = parsed mutation file code from _filetype
        mincoverage = Minimum number of valid 'read' positions required per read
        undersample = Maximum number of reads to read; default of -1 means read all reads
        """
        
        if 0<mincoverage<1:
            validpos = sum([x.isupper() for x in self.sequence])
            mincoverage *= validpos
        
        if verbal and mincoverage>0:
            print(("Read length filtering ON\n\tMatch threshold = {0}".format(mincoverage)))

        fillstats = readMutStrings.fillMatrices(datafile, read, comut, inotj, self.window, mincoverage, fileformat, undersample)
    
        if verbal:
            print("Input summary:")
            print(("\t{0} reads in {1}".format(fillstats[0], datafile)))
            print(("\t{0} reads passed filtering".format(fillstats[1])))
            


    def _fillMatrices_Old(self, datafile, read, comut, inotj, phred_cut=30,
                          accepted_events = 'AGCT-', mutseparation=5, maxdel=1000, verbal=False, **kwargs):
        """Call the cython fillMatrices_Old function
        datafile        = Old mutation string file to read
        read
        comut
        inotj           = NxN matrices to fill
        phred_cut       = Minimum phred value required for valid mutations
        accepted_events = Accepted valid mutations events
        mutseparation   = Separation distance required between valid mutations
        maxdel          = maximum deletion/no-data region allowed for valid reads
        """
        
        if verbal:
            print("Post-processing old ShapeMapper called mutations:")
            print(("\tPhred cutoff = {0}".format(phred_cut)))
            print(("\tMut. event separation = {0}".format(mutseparation)))
            print(("\tMaximum deletion cutoff = {0}".format(maxdel)))
            print(("\tAccepted mut. events = {0}".format(accepted_events)))


        fillstats = readMutStrings.fillMatrices_Old(datafile, read, comut, inotj, self.window,
                                                    phred_cut, accepted_events, mutseparation, maxdel)


        if verbal:
            print("Input summary:")
            print(("\t{0} reads in {1}".format(fillstats[0], datafile)))
            print(("\t{0} reads passed filtering".format(fillstats[1])))
           
    


    def getMaxArrayIndex(self, prefix='ex'):
        """Return index of the last non-zero diagonal element. Equal to sequence length if set.
        Otherweise, determine length of molecule after read matrices are filled"""
        
        try:
            return self.maxarrayindex
        
        except AttributeError:
            
            if self.sequence is not None:
                self.maxarrayindex = len(self.sequence)

            else:
                arr = getattr(self, prefix+'_readarr')
            
                last = 0
                for i in range(arr.shape[0]):
                    if arr[i,i] != 0:
                        last = i
            
                self.maxarrayindex = last+1
            
            return self.maxarrayindex



    def getReactiveNts(self, ratecut, prefix='ex'):
        """Return indices of nts with mutation rates above ratecut"""
        
        readarr = getattr(self, prefix+'_readarr')
        comutarr = getattr(self, prefix+'_comutarr')

        ntlist = []
        for i in range( self.getMaxArrayIndex() ):
        
            if readarr[i,i] == 0:
                continue

            mutrate = float(comutarr[i,i])/readarr[i,i]

            if mutrate > ratecut:
                ntlist.append(i)

        return ntlist

    

    def getUnreactiveNts(self, ratecut, prefix='ex'):
        """Return indices of nts with mutation rates below ratecut"""

        readarr = getattr(self, prefix+'_readarr')
        comutarr = getattr(self, prefix+'_comutarr')

        ntlist = []
        for i in range( self.getMaxArrayIndex() ):
        
            if readarr[i,i] == 0:
                continue

            mutrate = float(comutarr[i,i])/readarr[i,i]

            if mutrate < ratecut:
                ntlist.append(i)

        return ntlist



    def _phistatistic(self, phi, n):
        """convert phi coefficient to chi2 statistic
        phi = phi coeff
        n   = total number observations
        """
        if np.isnan(phi):
            return 0

        return n*phi**2

    
    def _phiyates(self, n,b,c,d):
        """Compute yates chi2 from contigency table values"""

        af = float(n-b-c-d)
        bf = float(b)

        # multiply floats, which should avoid overflow errs
        bot = (af+bf)*(c+d)*(af+c)*(bf+d)
        if bot < 1:
            return 0
        
        # multiply floats which should avoid overflow errs
        top = n*(abs(af*d - bf*c) - 0.5*n)**2
        return top/bot 


    def _phi(self, n,b,c,d):
        """ Return Phi
        n = a+b+c+d
        - a, b, c, d correspond to values in the 2 x 2
        contingency table tested for nucs i and j:
         
               i
            0      1
          -----------
         0|  a     b
          |
         1|  c     d
        """
        
        # convert to float for multiplication to avoid overflow
        af = float(n-b-c-d)
        bf = float(b)
    
        #return (af*d - bf*c) / min( (af+bf)*(bf+d), (af+c)*(c+d) )
        bot = (af+bf)*(c+d)*(af+c)*(bf+d)
        if bot < 1:
            return 0

        return (af*d - bf*c)/np.sqrt(bot)
        

    def _mutualinformation(self, n, b,c,d):
        """Compute Mutual Information for a given nt pair
        n = a+b+c+d
        - a, b, c, d correspond to values in the 2 x 2
        contingency table tested for nucs i and j:
         
               i
            0      1
          -----------
         0|  a     b
          |
         1|  c     d
        """
        
        bf = float(b)
        df = float(d)
        a = n-bf-c-df

        if min(a,b,c,d) <  1:
            return 0 

        mi = a*np.log(a) + bf*np.log(bf) + c*np.log(c) + df*np.log(df)
        mi += n*np.log(n)
        mi -= (a+c)*np.log(a+c) + (a+bf)*np.log(a+bf) + (bf+df)*np.log(bf+df) + (c+df)*np.log(c+df)
        mi /= n
        
        return mi
    

    def _adjusted_mutualinformation(self, n, b, c, d):
        """Calculate mutual information, adjusting for the chance of random
        overlap.

        Args:
            n (int): total number of observations
            b (int): number of i-not-j observations
            c (int): number of j-not-i observations
            d (int): number of i-and-j observations
        """
        from sklearn.metrics.cluster import adjusted_mutual_info_score
        # a = number of not-i-not-j observations
        a = n - b - c - d
        i_muts = [1]*d + [0]*c + [1]*b + [0]*a
        j_muts = [1]*d + [1]*c + [0]*b + [0]*a
        ami = adjusted_mutual_info_score(i_muts, j_muts)
        return ami

    def _mistatistic(self, n, b,c,d):
        """convert mutual information value to g statistic
        n  = total number observations
        """
        return 2*n*self._mutualinformation(n,b,c,d)

    
    def _norm_mutualinformation(self, n, b, c, d):

        mi = self._mutualinformation(n,b,c,d)
    
        bf = float(b)
        df = float(d)
        cf = float(c)
        af = n-bf-c-df

        hx = -1*( (af+bf)*np.log(af+bf) + (cf+df)*np.log(cf+df) - n*np.log(n) ) / n 
        hy = -1*( (af+cf)*np.log(af+cf) + (bf+df)*np.log(bf+df) - n*np.log(n) ) / n

        return mi / np.sqrt(hx*hy)



    def correlationsign(self,i,j, prefix='ex'):
        
        arr = getattr(self, prefix+'_readarr')
        n = float(arr[i,j])
        arr = getattr(self, prefix+'_inotjarr')
        b = float(arr[i,j])
        c = float(arr[j,i])
        arr = getattr(self, prefix+'_comutarr')
        d = float(arr[i,j])
        
        if n==0 or b+d==0 or c+d==0:
            return 0
        if (n*d)/((b+d)*(c+d))<1:
            return -1
        else:
            return 1
        

    def apcCorrection(self, prefix, mindefined=10):
        """ Perform APC correction to correlation matrix
        prefix = ex/bg
        """
        
        mimatrix = getattr(self, prefix+'_correlations')
        
        # Note that mimatrix is symmetric masked array.
        # mean function computes mean only over valid entries
        # Diagonal + buffer entries are masked out (invalid), as well as other 
        # entries masked because of low counts, etc.
        

        # determine nts that have low valid counts and mask out
        counts = mimatrix.count(axis=0)
        for i,c in enumerate(counts):
            if 0<c<mindefined:  # if c==0 everything is already masked, so need to redo
                mimatrix[i,:] = np.ma.masked
                mimatrix[:,i] = np.ma.masked
                

        # compute mean over all MI entries
        xyBar = mimatrix.mean() 
        
        if xyBar == 0:
            return 0  

        #compute MI(i,Xbar), mean along each column
        xBar = mimatrix.mean(axis=0) #(nx1) array
        
        yBar = xBar.reshape((-1, 1)) #(1xn) array
        
        apc = xBar*yBar/xyBar # (n x n) array

        miP = mimatrix - apc
        
        setattr(self, prefix+'_correlations', miP)
    

    def downsample_contingency(n, b, d, c, sampling_rate):
        """bootstrap downsampling of contingency matrix
        args: n(int) = codepth of i and j
              b(int) = i not j events
              c(int) = j not i events
              d(int) = i and j events
        returns: 4 integers n, b, c, d"""
        a = n - (b + c + d)
        if a+b+c+d > sampling_rate:
            a, b, c, d = np.random.multinomial(sampling_rate, [a/n, b/n, c/n, d/n])
            n = sampling_rate
        return n, b, c, d

    def _correlationMatrix(self, prefix, corrbuffer, mindepth, mincount, sub_contigency):
        """ Calculate the correlation for every position
        prefix        = data matrix to use (ex, bg)
        corrbuffer    = distance between correlations
        mindepth      = minimum required read depth
        mincount     = minimum required count 

        returns masked array
        """
               
        read = getattr(self, prefix+'_readarr')
        inotj = getattr(self, prefix+'_inotjarr')
        comut = getattr(self, prefix+'_comutarr')
        
        seqlen = self.getMaxArrayIndex()
        
        # initialize the matrix
        cmat = np.empty((seqlen, seqlen), dtype=np.float32)
        cmat[:] = np.nan
        
<<<<<<< HEAD
        for i in range(seqlen):
            for j in range(i+corrbuffer, seqlen):               
                if read[i,j]>=mindepth and min(inotj[i,j], inotj[j,i], comut[i,j])>=mincount:
                    cmat[i,j] = self.correlationfunc(read[i,j], inotj[i,j], inotj[j,i], comut[i,j])
                    cmat[j,i] = cmat[i,j] 
=======
        for i in xrange(seqlen):
            for j in xrange(i+corrbuffer, seqlen):
                n, b, c, d = read[i, j], inotj[i, j], inotj[j, i], comut[i, j]
                if sub_contingency is not None:
                    n, b, c, d = self.downsample_contingency(n, b, c, d, sub_contingency)
                if n >= mindepth and min(b, c, d) >= mincount:
                    cmat[i, j] = self.correlationfunc(n, b, c, d)
                    cmat[j, i] = cmat[i, j]
>>>>>>> 9cfa662f
        

        # set correlations matrix to masked array with non-filled (nan) values masked out
        setattr(self, prefix+'_correlations', np.ma.masked_invalid(cmat))

    


    def computeCorrelationMatrix(self, corrbuffer=6, mindepth=10000, mincount=50,
                                 ignorents = [], ignorepairs = [], highbgrate=0.02, 
                                 highbgcorr=10.83, verbal=True, sub_contigency=None):
        """Compute the correlation matrices and mask invalid entries
        corrbuffer     = buffer to keep between correlations (i.e. minimum correlation distance)
        mindepth       = minimum pairwise read depth
        mincount       = minimum number of counts allowed in contigency table entry
        ignorents      = array of nts to ignore in correlation calcs
        highbgrate     = maximum bg rate (will be scaled by window size)
        highbgcorr     = Chi2 cutoff indicating significant bg correlation
        """
        
                
        # adjust buffer to account for window size.
        self.corrbuffer = corrbuffer+self.window
        
        # scale bgrate by window
        self.highbgrate = highbgrate*self.window

        # compute correlation matrix
        self._correlationMatrix('ex', self.corrbuffer, mindepth, mincount, sub_contigency=sub_contigency)
        
            
        # mask out user specified values
        for i in ignorents:
            self.ex_correlations[i,:] = np.ma.masked
            self.ex_correlations[:,i] = np.ma.masked
            if verbal: print(("Nt {0} ignored: specified by user".format(i+1)))
        
        # set containing masked out nts
        allinvalid = set(ignorents)
        
        
        # Mask out nt columns that have high bg mutation rates
        if self.bg_readarr is not None:

            highbgnts = self.getReactiveNts(self.highbgrate, prefix='bg')

            for i in highbgnts:
                self.ex_correlations[i,:] = np.ma.masked
                self.ex_correlations[:,i] = np.ma.masked
                
                if verbal and i not in allinvalid:
                    e = float(self.bg_comutarr[i,i])/self.bg_readarr[i,i]
                    print(( "Nt {0} ignored: bg_rate={1:.3f}".format(i+1,e) ))
            
            # add highbgnts to invalid nts
            allinvalid.update(highbgnts)
       
        
        if len(ignorepairs) > 0:
            for i,j in ignorepairs:
                self.ex_correlations[i,j] = np.ma.masked
                self.ex_correlations[j,i] = np.ma.masked

                if verbal:
                    print(("Pair ({0},{1}) ignored".format(i+1,j+1)))


        # perform apc correction
        if self.corrtype == 'apc':
            self.apcCorrection('ex')
        

        # compute z-scores of ex matrix
        self.computeZscores()


        # now cross-reference and remove bg-correlated pairs
        self.maskBGcorrelated(highbgcorr=highbgcorr, invalid=allinvalid,
                              verbal=verbal, sub_contigency=sub_contigency)





    def maskBGcorrelated(self, highbgcorr=10.83, invalid=[], verbal=False, sub_contigency=None):
        """mask positions in ex_correlations and ex_zscores that are correlated
        in the bg sample and which have higher mi"""


        if self.bg_readarr is None:
            return

        # compute bg correlations and get pairs that are significantly correlated
        self._correlationMatrix('bg', self.corrbuffer, 10000, 10, sub_contigency)
        bgcorrs = self.significantCorrelations('bg', highbgcorr)
         

        # search through significant correlations
        for i,j in bgcorrs:

            # compute mi of ex and bg samples
            exmi = self._mutualinformation(self.ex_readarr[i,j], self.ex_inotjarr[i,j],
                                           self.ex_inotjarr[j,i], self.ex_comutarr[i,j])
            bgmi = self._mutualinformation(self.bg_readarr[i,j], self.bg_inotjarr[i,j],
                                           self.bg_inotjarr[j,i], self.bg_comutarr[i,j])
            
            if 5*bgmi > exmi:
                
                # look to see if i,j was significant and if so print
                excorr = self.ex_correlations[i,j]
                if verbal and i not in invalid and j not in invalid and excorr>=23.9:
                    outstr = 'Correlated pair ({0},{1}) w/ chi2={2:.1f} ignored'.format(i+1, j+1, excorr)
                    outstr += ': correlated in BG w/ chi2={0:.1f}'.format(self.bg_correlations[i,j])
                    print(outstr)        
                
                # mask out values
                self.ex_correlations[i,j] = np.ma.masked
                self.ex_correlations[j,i] = np.ma.masked
                self.ex_zscores[i,j] = np.ma.masked
                self.ex_zscores[j,i] = np.ma.masked
                



    def significantCorrelations(self, prefix, chi2cut, sign=-1):
        """ Calculate the correlation for every position
        prefix    = data matrix to use (ex/bg)
        chi2cut   = significance cutoff
        sign      = option to filter correlation by requiring them 
                    to be positively correlated (set to 0/1 to enable)

        returns list of (i,j) pairs
        """

        seqlen = self.getMaxArrayIndex()
       
        corrmat = getattr(self, prefix+'_correlations')
        
        corrs = []
        for i in range(seqlen):
            for j in range(i, seqlen):
                # this will automatically skip masked out values
                if corrmat[i,j] >= chi2cut and self.correlationsign(i,j,prefix) >= sign:
                    corrs.append((i,j))

        
        return corrs



    def computeZscores(self):
        
        if self.ex_correlations is None:
            raise AttributeError("ex_correlations has not been initialized!")
        

        # initialize the matrix
        zscores = np.empty( self.ex_correlations.shape )
        zscores[:] = np.nan

        corrmat = self.ex_correlations

        # compute means and std for z-score calculation
        corrmean = corrmat.mean(axis=0)
        corrstd = corrmat.std(axis=0)
        counts = corrmat.count(axis=0)

        seqlen = self.getMaxArrayIndex()
        
        for i in range(seqlen):
            for j in range(i+1, seqlen):
                if not corrmat.mask[i,j] and counts[i]>2 and counts[j]>2:
                    zscores[i,j] = (corrmat[i,j]-corrmean[i])/corrstd[i]
                    zscores[j,i] = (corrmat[i,j]-corrmean[j])/corrstd[j]


        self.ex_zscores = np.ma.masked_invalid( zscores )

    

    def getMeanZ(self, i, j):
        """Return the mean zscore at i,j"""
        return (self.ex_zscores[i,j]+self.ex_zscores[j,i])/2

    
    def significantDifference(self, i, j, comp_tot, comp_b, comp_c, comp_d):
        """Compute whether the (i,j) contigency table is different from the passed
        contigency table (tot, b, c, d). Significant difference is computed using
        the G-test"""
        
        
        if self.ex_readarr[i,j] == 0 or comp_tot == 0:
            return -1

        
        def _g(obs, e1, e2, N):
            
            if obs == 0: obs = 0.1
            if e1 == 0: e1 = 0.1
            if e2 == 0: e2 = 0.1

            return obs*np.log( obs / ((e1*e2)/N))
    

        # compute 'a' component
        self_a = self.ex_readarr[i,j]-self.ex_inotjarr[i,j]-self.ex_inotjarr[j,i]-self.ex_comutarr[i,j]
        comp_a = comp_tot-comp_b-comp_c-comp_d
                
        A = float(self_a + comp_a)
        B = float(self.ex_inotjarr[i,j] + comp_b)
        C = float(self.ex_inotjarr[j,i] + comp_c)
        D = float(self.ex_comutarr[i,j] + comp_d)
        E = float(self.ex_readarr[i,j]) 
        F = float(comp_tot)
        N = float(E+F)
        
        ng = _g(self_a, A, E, N)
        ng += _g(comp_a, A, F, N)
        ng += _g(self.ex_inotjarr[i,j], B, E, N)
        ng += _g(comp_b, B, F, N)
        ng += _g(self.ex_inotjarr[j,i], C, E, N)
        ng += _g(comp_c, C, F, N)
        ng += _g(self.ex_comutarr[i,j], D, E, N)
        ng += _g(comp_d, D, F, N)

        if ng < 0:
            print(('WARNING!!! Negative Chi2; {} {} {} {} ; {} {} {} {}'.format(selftotal, self.ex_inotjarr[i,j], self.ex_inotjarr[j,i], self.ex_comutarr[i,j], tot,b,c,d)))

        
        return 2*ng



    def writeCorrelations(self, outfile, chi2cut=23.9, sign=-1):
        """Write out correlations in a human readable format that also conforms
        to pairing probability (dotplot) file format for subsequent plotting.
    
        -Outfile is the output file path
        -chi2cut is the significance cutoff
        -if sign 0/1 than only write out positive correlations
        """
 
        if self.ex_zscores is None:
            self.computeZscores()

        corrs = self.significantCorrelations('ex', chi2cut, sign=sign)
        

        with open(outfile,'w') as OUT:
        
            OUT.write("{0}\tWindow={1}\tMetric={2}\n".format(self.getMaxArrayIndex(), self.window, self.corrtype.upper()))
            
            OUT.write("i\tj\tStatistic\t+/-\tZij\tZi\tZj\tMod_Depth\tMod_Comuts\tMod_inotj\tMod_jnoti\tUnt_Depth\tUnt_Comuts\n")

            for i,j in corrs:
                
                OUT.write("{0}\t{1}\t".format(i+1, j+1))
                
                OUT.write("{0:.2f}\t{1}\t".format(self.ex_correlations[i,j], self.correlationsign(i,j, 'ex')))
                
                OUT.write("{0:.2f}\t".format(self.getMeanZ(i,j)))

                OUT.write("{0:.2f}\t{1:.2f}\t".format(self.ex_zscores[i,j], self.ex_zscores[j,i]))
                OUT.write("{0}\t{1}\t".format(self.ex_readarr[i,j],self.ex_comutarr[i,j]))
                OUT.write("{0}\t{1}\t".format(self.ex_inotjarr[i, j], self.ex_inotjarr[j, i]))
                if self.bg_readarr is not None:
                    OUT.write("{0}\t{1}".format(self.bg_readarr[i,j],self.bg_comutarr[i,j]))
                
                OUT.write("\n")

     

    def writeDataMatrices(self, prefix, outprefix):
        """Save the data matrices to file
        prefix    = ex/bg matrix prefix
        outprefix = prefix of output file name
        """

        for a in ('readarr', 'comutarr', 'inotjarr'):
            name = '{0}_{1}'.format(prefix, a)
            matrix= getattr(self, name)
            np.savetxt('{0}_{1}.mat'.format(outprefix, name), matrix, delimiter=" ", fmt="%.6e")
 
        
    def readDataMatrices(self, prefix):
        
        for a in ('readarr', 'comutarr', 'inotjarr'):
            setattr(self, 'ex_'+a, np.loadtxt('{0}_ex_{1}.mat'.format(prefix, a)))

        try:
            for a in ('readarr', 'comutarr', 'inotjarr'):
                setattr(self, 'bg_'+a, np.loadtxt('{0}_bg_{1}.mat'.format(prefix, a)))
        except IOError:
            print(('WARNING: no bg matrices found for {0}'.format(prefix)))


        


    ###############################################################################



def parseArguments():

    parser = argparse.ArgumentParser(description = "Compute correlations from parsed mutations")
    parser.add_argument('inputFile', help='Path to mutation string file (can be new or old ShapeMapper format)')
    parser.add_argument('outputFile', help='Path for correlation output file')
    
    parser.add_argument('--fasta', help='Path to fasta sequence file')
    
    parser.add_argument('--untreated', help='Path to untreated (bg) mutation file. Used to remove high bg positions and bg correlations')
    
    parser.add_argument('--window', type=int, default=1, help="Nt window over which to compute correlations (default = 1)")
    parser.add_argument('--chisq_cut', type=float, default=23.9, help="Set chisq cutoff (default = 23.9)")
    parser.add_argument('--mindepth', type=int, default=10000, help='Minimum pairwise read depth allowed for calculating correlations (default = 10000)')
    parser.add_argument('--mincount', type=int, default=50, help="""Minimum required count in contigency table 
                        (default = 50). Nt pairs with fewer than this number of comutations are ignored""")
    
    parser.add_argument('--metric', type=str, default='apc', help="""Metric to use for computing correlations. 
                        options are chi/g/apc (Chi, G-test, or APC corrected G-test). (default = apc)""")
    
    parser.add_argument('--mincorrdistance', type=int, default=6, help="""Minimum distance allowed between correlations (default=6)""")

    parser.add_argument('--mincoverage', type=float, default=0, help="""Quality filter reads by requiring a minimum 
                        number of positional matches to reference sequence.
                        This parameter can be set as a fraction of the total molecule length 
                        (i.e. if 0.8 is passed, reads will be required to have at least 0.8*len(fasta) valid matches)/
                        Alternatively, an integer value can be passed 
                        (i.e. if 150 is passed, reads will be required to have at least 150 valid matches).
                        By default, this filter is disabled.""")

    parser.add_argument('--highbg_rate', type=float, default = 0.02, help="""Ignore nts with bg reactivity above
                        this value (default = 0.02). Value is multipled by window (so default=0.06 for window=3)""")
    
    # 15.13 or 10.83
    parser.add_argument('--highbg_corr', type=float, default = 10.83, help="""Ignore nt pairs correlated in the bg 
                        sample, with correlation determined via this significance value (default=10.83 --> P=1e-3)""")

    parser.add_argument('--ignorents', help="""A list of comma-separated (1-indexed) nts to ignore (e.g. 10,12,35)""")

    parser.add_argument('--molsize', type=int, default=1000, help="""Size of molecule arrays (default = 1000). 
                        Value must be larger than max read index. Only used if fasta file not provided.""") 
    
    parser.add_argument('--undersample', type=int, default=-1, help="""Randomly undersample specified number of reads 
                         from inputFile (default=-1 [disabled]).""") 

    parser.add_argument('--writematrixfile', help="Write mutation matrices to file (provide prefix)")

    parser.add_argument('--sub_contigency', type=int, default=None,
                          help="""Downsample contingency table for random priming data""")
    
    

    args = parser.parse_args()   
        
    # check to make sure mincoverage is correct
    if 0<args.mincoverage<1:
        assert args.fasta is not None, "fasta file must be provided when using fraction mincoverage filter"


    # parse ignorents argument
    if args.ignorents:
        spl = args.ignorents.split(',')
        ig = []
        try:
            for x in spl:
                if ':' in x:
                    xspl = x.split(':')
                    ig.extend(list(range(int(xspl[0])-1, int(xspl[1]))))
                else:
                    ig.append(int(x)-1)  # correct for 1-indexing of input 
        except ValueError:
            raise ValueError('Invalid ignorents option: {0}'.format(args.ignorents))

        args.ignorents = ig
    
    else:
        args.ignorents = []


    return args




###############################################################################



if __name__ == '__main__':

    args = parseArguments()

    verbal = True
    #verbal = False

    # initialize the object and read in matrices
    ringexp = RINGexperiment(fasta=args.fasta, 
                             exfile = args.inputFile,
                             bgfile = args.untreated,
                             arraysize = args.molsize,
                             window = args.window,
                             corrtype = args.metric, 
                             mincoverage = args.mincoverage,
                             undersample = args.undersample,   
                             verbal = verbal)
    

    # compute the correlation matrices
    ringexp.computeCorrelationMatrix(corrbuffer = args.mincorrdistance, 
                                     mindepth = args.mindepth,
                                     mincount = args.mincount,
                                     ignorents = args.ignorents,
                                     highbgrate = args.highbg_rate,
                                     highbgcorr = args.highbg_corr, 
                                     verbal = verbal,
                                     sub_contigency=args.sub_contingency)
    
    ringexp.writeCorrelations(args.outputFile, chi2cut=args.chisq_cut)
 
    
    
    if args.writematrixfile:
        ringexp.writeDataMatrices('ex', args.writematrixfile)
        
        if ringexp.bg_readarr is not None:
            ringexp.writeDataMatrices('bg', args.writematrixfile)
            






# vim: tabstop=8 expandtab shiftwidth=4 softtabstop=4<|MERGE_RESOLUTION|>--- conflicted
+++ resolved
@@ -553,22 +553,14 @@
         cmat = np.empty((seqlen, seqlen), dtype=np.float32)
         cmat[:] = np.nan
         
-<<<<<<< HEAD
         for i in range(seqlen):
-            for j in range(i+corrbuffer, seqlen):               
-                if read[i,j]>=mindepth and min(inotj[i,j], inotj[j,i], comut[i,j])>=mincount:
-                    cmat[i,j] = self.correlationfunc(read[i,j], inotj[i,j], inotj[j,i], comut[i,j])
+            for j in range(i+corrbuffer, seqlen):
+                n, b, c, d = read[i, j], inotj[i, j], inotj[j, i], comut[i, j]
+                if sub_contigency is not None:
+                    n, b, c, d = self.downsample_contingency(n, b, c, d, sub_contigency)
+                if  n >= mindepth and min(b, c, d) >= mincount:
+                    cmat[i,j] = self.correlationfunc(n, b, c, d)
                     cmat[j,i] = cmat[i,j] 
-=======
-        for i in xrange(seqlen):
-            for j in xrange(i+corrbuffer, seqlen):
-                n, b, c, d = read[i, j], inotj[i, j], inotj[j, i], comut[i, j]
-                if sub_contingency is not None:
-                    n, b, c, d = self.downsample_contingency(n, b, c, d, sub_contingency)
-                if n >= mindepth and min(b, c, d) >= mincount:
-                    cmat[i, j] = self.correlationfunc(n, b, c, d)
-                    cmat[j, i] = cmat[i, j]
->>>>>>> 9cfa662f
         
 
         # set correlations matrix to masked array with non-filled (nan) values masked out
