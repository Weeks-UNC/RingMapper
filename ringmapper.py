#!/usr/bin/env python

###############################################################################
#
#  Primary code to perform RING-MaP analysis on ShapeMapper output files
#   
#  See README for further details
#  Run with -h flag for arguments
#
#  Lead developer:  Anthony Mustoe
#  Contributors: Nicole Lama, Steve Busan
#
#  This file is licensed under the terms of the MIT license  
#
#  Version 4.2
#  December 2018
#
###############################################################################



import sys, argparse, itertools, math, time, os, random
import numpy as np
import readMutStrings  # cython code containing I/O funcs



class RINGexperiment(object):
    """RINGexperiment objects contain matrices and methods for computing correlated mutations
    from RINGexperiments parsed by ShapeMapper
    """

    def __init__(self, fasta = None, exfile=None, bgfile=None, arraysize=1000, 
                 corrtype = 'g', verbal=False, concat=False, N7=False, **kwargs):
        """
        fasta = fasta file of the sequence being analyzed
        exfile = datafile containing experiment data
        bgfile = datafile containing bg data
        arraysize = optional size of the arrays, if fasta not provided
        corrtype = type of correlation 
        kwargs are passed to initDataMatrices
        """
        
        if fasta is not None:
            self.sequence = readFasta(fasta, verbal=verbal)
            # set arraysize to sequence length, plus a little padding to guard against indexErrors
            
            if concat:
                self.arraysize = len(self.sequence) * 2
            else:
                self.arraysize = len(self.sequence)
        else:
            self.sequence = None
            self.arraysize = arraysize
        

        # initialize matrix values
        # ex matrices hold raw experiment data
        self.ex_readarr = None
        self.ex_comutarr = None
        self.ex_inotjarr = None
        
        # bg matrices hold raw bg data
        self.bg_readarr = None
        self.bg_comutarr = None
        self.bg_inotjarr = None
        
        # correlation matrices hold correlations
        self.ex_correlations = None
        self.bg_correlations = None 
        self.ex_zscores = None

        self.window = None
        self.concat = concat
        self.N7 = N7

        
        
        self.setCorrType(corrtype, verbal=verbal)

        if exfile:
            self.initDataMatrices('ex', exfile, verbal=verbal, **kwargs)
        if bgfile:
            self.initDataMatrices('bg', bgfile, verbal=verbal, **kwargs)
        


    def setCorrType(self, corrtype, verbal=False):
        """Set correlation type
        Valid options are 'phi' and 'mi'
        """
        
        # convert to lower case
        corrtype = corrtype.lower()

        if corrtype == 'chi':
            self.correlationfunc = self._phiyates
            #self.significancefunc = self._phiyates
            if verbal: print("Using Yates-corrected Chi2 based correlation metric")

        elif corrtype == 'g':
            self.correlationfunc = self._mistatistic
            #self.significancefunc = self._mistatistic
            if verbal: print("Using G-test correlation metric")
        
        elif corrtype == 'apc':
            self.correlationfunc = self._mistatistic
            #self.significancefunc = self._mistatistic
            if verbal: print("Using APC corrected G-test correlation metric")
        
        elif corrtype == 'mi':
            self.correlationfunc = self._mutualinformation
            if verbal: print("Using MI correlation metric")

        elif corrtype == 'ami':
            self.correlationfunc = self._adjusted_mutualinformation
            if verbal: print("Using MI correlation metric")


        elif corrtype == 'nmi':
            self.correlationfunc = self._norm_mutualinformation
            if verbal: print("Using normalized MI correlation metric")

        else:
            raise ValueError("Unrecognized correlation metric : {0}".format(corrtype))

        self.corrtype = corrtype


<<<<<<< HEAD
    def readFasta(self, fasta, verbal=False):
        """Read the sequence in the provided sequence file"""
        
        with open(fasta) as inp:
            inp.readline()
            
            seq = ''
            for line in inp:
                if line[0] == '>':
                    break
                seq += line.strip()

        
        if verbal:
            print(("Sequence length={0} read from {1}".format(len(seq), fasta)))

        return seq    

=======
>>>>>>> 319f2dca


    def initDataMatrices(self, prefix, datafile, window=1, verbal=False, **kwargs):
        """initialize and fill the read, comut, inotj matrices
        prefix    = ex/bg, indicating the type of the data
        datafile  = new/old mutation string file
        **kwargs are passed onto appropriate fillMatrices function
        """
        
        if self.window is None:
            self.window = window
            if verbal: print(("Computing correlations using window={0}".format(self.window)))

        elif window != self.window:
            raise ValueError("Window already set to {0}; passed window={1}".format(self.window, window))

    
        # initialize the matrices
        read = np.zeros( (self.arraysize, self.arraysize), dtype=np.int32)
        comut = np.zeros( (self.arraysize, self.arraysize), dtype=np.int32)
        inotj = np.zeros( (self.arraysize, self.arraysize), dtype=np.int32)
        
        # determine whether new or old mutstring format
        # Using integers for this system is a bit confusing
        # should change to strings for sake of clarity.
        if self.concat: # Should move this functionality to _filetype
            filetype = 3
        else:
            filetype = self._filetype(datafile)
        
        if filetype > 0:
            if verbal: print(("Filling {0} arrays from {1}".format(prefix, datafile)))
            self._fillMatrices(datafile, read, comut, inotj, filetype, verbal=verbal, **kwargs)
        else:
            if verbal: print(("Filling {0} arrays from OLD format file {1}".format(prefix, datafile)))
            self._fillMatrices_Old(datafile, read, comut, inotj, verbal=verbal, **kwargs)


        # assign the matrices
        setattr(self, prefix+'_readarr', read)
        setattr(self, prefix+'_comutarr', comut)
        setattr(self, prefix+'_inotjarr', inotj)
 



    def _filetype(self, datafile):  
        """Determine format of datafile:
             return 0 if old format
             return 1 if ShapeMapper 2.1.1 format
             return 2 if ShapeMapper 2.1.2 format
             return 3 if ShapeMapper 2.1.4-rc or higher format
        """
        
        try:
            fileformat = 999
            with open(datafile) as inp:
                
                line = inp.readline()
                spl = line.split()

                if '|' in spl[3]:
                    fileformat = 0
                elif spl[0][:4] in ('MERG', 'PAIR','UNPA', 'UNSP'):
                    if not spl[4].isdigit():
                        fileformat = 3
                    else:
                        fileformat = 2
                else:
                    fileformat = 1
                
            return fileformat


        except:
            raise IOError('{0} has unrecognized format'.format(datafile))



    def _fillMatrices(self, datafile, read, comut, inotj, fileformat, mincoverage=0, undersample=-1, verbal=False, **kwargs):
        """Call the cython fillMatrices function for new classified mutation file format
        datafile    = New classified mutations file to read
        read
        comut
        inotj       = NxN matrices to fill
        fileformat  = parsed mutation file code from _filetype
        mincoverage = Minimum number of valid 'read' positions required per read
        undersample = Maximum number of reads to read; default of -1 means read all reads
        """
        
        if 0<mincoverage<1:
            validpos = sum([x.isupper() for x in self.sequence])
            mincoverage *= validpos
        
        if verbal and mincoverage>0:
            print(("Read length filtering ON\n\tMatch threshold = {0}".format(mincoverage)))

        fillstats = readMutStrings.fillMatrices(datafile, read, comut, inotj, self.window, mincoverage, fileformat, undersample)
    
        if verbal:
            print("Input summary:")
            print(("\t{0} reads in {1}".format(fillstats[0], datafile)))
            print(("\t{0} reads passed filtering".format(fillstats[1])))
            


    def _fillMatrices_Old(self, datafile, read, comut, inotj, phred_cut=30,
                          accepted_events = 'AGCT-', mutseparation=5, maxdel=1000, verbal=False, **kwargs):
        """Call the cython fillMatrices_Old function
        datafile        = Old mutation string file to read
        read
        comut
        inotj           = NxN matrices to fill
        phred_cut       = Minimum phred value required for valid mutations
        accepted_events = Accepted valid mutations events
        mutseparation   = Separation distance required between valid mutations
        maxdel          = maximum deletion/no-data region allowed for valid reads
        """
        
        if verbal:
            print("Post-processing old ShapeMapper called mutations:")
            print(("\tPhred cutoff = {0}".format(phred_cut)))
            print(("\tMut. event separation = {0}".format(mutseparation)))
            print(("\tMaximum deletion cutoff = {0}".format(maxdel)))
            print(("\tAccepted mut. events = {0}".format(accepted_events)))


        fillstats = readMutStrings.fillMatrices_Old(datafile, read, comut, inotj, self.window,
                                                    phred_cut, accepted_events, mutseparation, maxdel)


        if verbal:
            print("Input summary:")
            print(("\t{0} reads in {1}".format(fillstats[0], datafile)))
            print(("\t{0} reads passed filtering".format(fillstats[1])))
           
    


    def getMaxArrayIndex(self, prefix='ex'):
        """Return index of the last non-zero diagonal element. Equal to sequence length if set.
        Otherweise, determine length of molecule after read matrices are filled"""
        
        try:
            return self.maxarrayindex
        
        except AttributeError:
            
            if self.sequence is not None:

                if self.concat:
                    self.maxarrayindex = 2 * len(self.sequence)
                    
                else:
                    self.maxarrayindex = len(self.sequence)

            else:
                arr = getattr(self, prefix+'_readarr')
            
                last = 0
                for i in range(arr.shape[0]):
                    if arr[i,i] != 0:
                        last = i
            
                self.maxarrayindex = last+1
            
            return self.maxarrayindex



    def getReactiveNts(self, ratecut, prefix='ex'):
        """Return indices of nts with mutation rates above ratecut"""
        
        readarr = getattr(self, prefix+'_readarr')
        comutarr = getattr(self, prefix+'_comutarr')

        ntlist = []
        for i in range( self.getMaxArrayIndex() ):
        
            if readarr[i,i] == 0:
                continue

            mutrate = float(comutarr[i,i])/readarr[i,i]

            if mutrate > ratecut:
                ntlist.append(i)

        return ntlist

    

    def getUnreactiveNts(self, ratecut, prefix='ex'):
        """Return indices of nts with mutation rates below ratecut"""

        readarr = getattr(self, prefix+'_readarr')
        comutarr = getattr(self, prefix+'_comutarr')

        ntlist = []
        for i in range( self.getMaxArrayIndex() ):
        
            if readarr[i,i] == 0:
                continue

            mutrate = float(comutarr[i,i])/readarr[i,i]

            if mutrate < ratecut:
                ntlist.append(i)

        return ntlist



    def _phistatistic(self, phi, n):
        """convert phi coefficient to chi2 statistic
        phi = phi coeff
        n   = total number observations
        """
        if np.isnan(phi):
            return 0

        return n*phi**2

    
    def _phiyates(self, n,b,c,d):
        """Compute yates chi2 from contigency table values"""

        af = float(n-b-c-d)
        bf = float(b)

        # multiply floats, which should avoid overflow errs
        bot = (af+bf)*(c+d)*(af+c)*(bf+d)
        if bot < 1:
            return 0
        
        # multiply floats which should avoid overflow errs
        top = n*(abs(af*d - bf*c) - 0.5*n)**2
        return top/bot 


    def _phi(self, n,b,c,d):
        """ Return Phi
        n = a+b+c+d
        - a, b, c, d correspond to values in the 2 x 2
        contingency table tested for nucs i and j:
         
               i
            0      1
          -----------
         0|  a     b
          |
         1|  c     d
        """
        
        # convert to float for multiplication to avoid overflow
        af = float(n-b-c-d)
        bf = float(b)
    
        bot = (af+bf)*(c+d)*(af+c)*(bf+d)
        if bot < 1:
            return 0

        return (af*d - bf*c)/np.sqrt(bot)
        

    def _mutualinformation(self, n, b,c,d):
        """Compute Mutual Information for a given nt pair
        n = a+b+c+d
        - a, b, c, d correspond to values in the 2 x 2
        contingency table tested for nucs i and j:
         
               i
            0      1
          -----------
         0|  a     b
          |
         1|  c     d
        """
        
        bf = float(b)
        df = float(d)
        a = n-bf-c-df

        if min(a,b,c,d) <  1:
            return 0 

        mi = a*np.log(a) + bf*np.log(bf) + c*np.log(c) + df*np.log(df)
        mi += n*np.log(n)
        mi -= (a+c)*np.log(a+c) + (a+bf)*np.log(a+bf) + (bf+df)*np.log(bf+df) + (c+df)*np.log(c+df)
        mi /= n
        
        return mi
<<<<<<< HEAD
    

    def _adjusted_mutualinformation(self, n, b, c, d):
        """Calculate mutual information, adjusting for the chance of random
        overlap.

        Args:
            n (int): total number of observations
            b (int): number of i-not-j observations
            c (int): number of j-not-i observations
            d (int): number of i-and-j observations
        """
        from sklearn.metrics.cluster import adjusted_mutual_info_score
        # a = number of not-i-not-j observations
        a = n - b - c - d
        i_muts = [1]*d + [0]*c + [1]*b + [0]*a
        j_muts = [1]*d + [1]*c + [0]*b + [0]*a
        ami = adjusted_mutual_info_score(i_muts, j_muts)
        return ami
=======

    def _get_alpha(self, n, b, c, d):
        '''Get correlation factor alpha using the contingency table'''
        
        bf = float(b)
        df = float(d)
        cf = float(c)
        nf = float(n)        

        P_comut = df / nf
        P_i = bf / nf
        P_j = c / nf
        alpha = 0
        try:
            alpha = P_comut / (P_i * P_j)
        except:
            print("divide by zero!")
        
        return alpha
 
>>>>>>> 319f2dca

    def _mistatistic(self, n, b,c,d):
        """convert mutual information value to g statistic
        n  = total number observations
        """
        return 2*n*self._mutualinformation(n,b,c,d)

    
    def _norm_mutualinformation(self, n, b, c, d):

        mi = self._mutualinformation(n,b,c,d)
    
        bf = float(b)
        df = float(d)
        cf = float(c)
        af = n-bf-c-df

        hx = -1*( (af+bf)*np.log(af+bf) + (cf+df)*np.log(cf+df) - n*np.log(n) ) / n 
        hy = -1*( (af+cf)*np.log(af+cf) + (bf+df)*np.log(bf+df) - n*np.log(n) ) / n

        return mi / np.sqrt(hx*hy)



    def correlationsign(self,i,j, prefix='ex'):
        
        arr = getattr(self, prefix+'_readarr')
        n = float(arr[i,j])
        arr = getattr(self, prefix+'_inotjarr')
        b = float(arr[i,j])
        c = float(arr[j,i])
        arr = getattr(self, prefix+'_comutarr')
        d = float(arr[i,j])
        
        if n==0 or b+d==0 or c+d==0:
            return 0
        if (n*d)/((b+d)*(c+d))<1:
            return -1
        else:
            return 1
        

    def apcCorrection(self, prefix, mindefined=10):
        """ Perform APC correction to correlation matrix
        prefix = ex/bg
        """
        
        mimatrix = getattr(self, prefix+'_correlations')
        
        # Note that mimatrix is symmetric masked array.
        # mean function computes mean only over valid entries
        # Diagonal + buffer entries are masked out (invalid), as well as other 
        # entries masked because of low counts, etc.
        

        # determine nts that have low valid counts and mask out
        counts = mimatrix.count(axis=0)
        for i,c in enumerate(counts):
            if 0<c<mindefined:  # if c==0 everything is already masked, so need to redo
                mimatrix[i,:] = np.ma.masked
                mimatrix[:,i] = np.ma.masked
                

        # compute mean over all MI entries
        xyBar = mimatrix.mean() 
        
        if xyBar == 0:
            return 0  

        #compute MI(i,Xbar), mean along each column
        xBar = mimatrix.mean(axis=0) #(nx1) array
        
        yBar = xBar.reshape((-1, 1)) #(1xn) array
        
        apc = xBar*yBar/xyBar # (n x n) array

        miP = mimatrix - apc
        
        setattr(self, prefix+'_correlations', miP)
    

    def downsample_contingency(n, b, d, c, sampling_rate):
        """bootstrap downsampling of contingency matrix
        args: n(int) = codepth of i and j
              b(int) = i not j events
              c(int) = j not i events
              d(int) = i and j events
        returns: 4 integers n, b, c, d"""
        a = n - (b + c + d)
        if a+b+c+d > sampling_rate:
            a, b, c, d = np.random.multinomial(sampling_rate, [a/n, b/n, c/n, d/n])
            n = sampling_rate
        return n, b, c, d

    def _correlationMatrix(self, prefix, corrbuffer, mindepth, mincount, sub_contigency):
        """ Calculate the correlation for every position
        prefix        = data matrix to use (ex, bg)
        corrbuffer    = distance between correlations
        mindepth      = minimum required read depth
        mincount     = minimum required count 

        returns masked array
        """
               
        read = getattr(self, prefix+'_readarr')
        inotj = getattr(self, prefix+'_inotjarr')
        comut = getattr(self, prefix+'_comutarr')
        
        seqlen = self.getMaxArrayIndex()
        
        # initialize the matrix
        cmat = np.empty((seqlen, seqlen), dtype=np.float32)
        cmat[:] = np.nan
<<<<<<< HEAD
        
        for i in range(seqlen):
            for j in range(i+corrbuffer, seqlen):
                n, b, c, d = read[i, j], inotj[i, j], inotj[j, i], comut[i, j]
                if sub_contigency is not None:
                    n, b, c, d = self.downsample_contingency(n, b, c, d, sub_contigency)
                if  n >= mindepth and min(b, c, d) >= mincount:
                    cmat[i,j] = self.correlationfunc(n, b, c, d)
=======

        for i in range(seqlen):
            for j in range(i+corrbuffer, seqlen):
                if read[i,j]>=mindepth and min(inotj[i,j], inotj[j,i], comut[i,j])>=mincount:
                    if self.concat and j > (seqlen / 2) and j - i <= corrbuffer:
                        continue

                    cmat[i,j] = self.correlationfunc(read[i,j], inotj[i,j], inotj[j,i], comut[i,j])
>>>>>>> 319f2dca
                    cmat[j,i] = cmat[i,j] 
        

        # set correlations matrix to masked array with non-filled (nan) values masked out
        setattr(self, prefix+'_correlations', np.ma.masked_invalid(cmat))

    


    def computeCorrelationMatrix(self, corrbuffer=6, mindepth=10000, mincount=10,
                                 ignorents = [], ignorepairs = [], highbgrate=0.02, 
                                 highbgcorr=10.83, verbal=True, sub_contigency=None):
        """Compute the correlation matrices and mask invalid entries
        corrbuffer     = buffer to keep between correlations (i.e. minimum correlation distance)
        mindepth       = minimum pairwise read depth
        mincount       = minimum number of counts allowed in contigency table entry
        ignorents      = array of nts to ignore in correlation calcs
        highbgrate     = maximum bg rate (will be scaled by window size)
        highbgcorr     = Chi2 cutoff indicating significant bg correlation
        """
        
                
        # adjust buffer to account for window size.
        self.corrbuffer = corrbuffer+self.window
        
        # scale bgrate by window
        self.highbgrate = highbgrate*self.window

        # compute correlation matrix
        self._correlationMatrix('ex', self.corrbuffer, mindepth, mincount, sub_contigency=sub_contigency)
        

        # mask out user specified values
        for i in ignorents:
            self.ex_correlations[i,:] = np.ma.masked
            self.ex_correlations[:,i] = np.ma.masked
            if verbal: print(("Nt {0} ignored: specified by user".format(i+1)))
        
        # set containing masked out nts
        allinvalid = set(ignorents)
        
        
        # Mask out nt columns that have high bg mutation rates
        if self.bg_readarr is not None:

            highbgnts = self.getReactiveNts(self.highbgrate, prefix='bg')

            for i in highbgnts:
                self.ex_correlations[i,:] = np.ma.masked
                self.ex_correlations[:,i] = np.ma.masked
                
                if verbal and i not in allinvalid:
                    e = float(self.bg_comutarr[i,i])/self.bg_readarr[i,i]
                    print(( "Nt {0} ignored: bg_rate={1:.3f}".format(i+1,e) ))
            
            # add highbgnts to invalid nts
            allinvalid.update(highbgnts)
       
        
        if len(ignorepairs) > 0:
            for i,j in ignorepairs:
                self.ex_correlations[i,j] = np.ma.masked
                self.ex_correlations[j,i] = np.ma.masked

                if verbal:
                    print(("Pair ({0},{1}) ignored".format(i+1,j+1)))


        # perform apc correction
        if self.corrtype == 'apc':
            self.apcCorrection('ex')
        

        # compute z-scores of ex matrix
        self.computeZscores()


        # now cross-reference and remove bg-correlated pairs
        self.maskBGcorrelated(highbgcorr=highbgcorr, invalid=allinvalid,
                              verbal=verbal, sub_contigency=sub_contigency)





    def maskBGcorrelated(self, highbgcorr=10.83, invalid=[], verbal=False, sub_contigency=None):
        """mask positions in ex_correlations and ex_zscores that are correlated
        in the bg sample and which have higher mi"""


        if self.bg_readarr is None:
            return

        # compute bg correlations and get pairs that are significantly correlated
        self._correlationMatrix('bg', self.corrbuffer, 10000, 10, sub_contigency)
        bgcorrs = self.significantCorrelations('bg', highbgcorr)
         

        # search through significant correlations
        for i,j in bgcorrs:

            # compute mi of ex and bg samples
            exmi = self._mutualinformation(self.ex_readarr[i,j], self.ex_inotjarr[i,j],
                                           self.ex_inotjarr[j,i], self.ex_comutarr[i,j])
            bgmi = self._mutualinformation(self.bg_readarr[i,j], self.bg_inotjarr[i,j],
                                           self.bg_inotjarr[j,i], self.bg_comutarr[i,j])
            
            if 5*bgmi > exmi:
                
                # look to see if i,j was significant and if so print
                excorr = self.ex_correlations[i,j]
                if verbal and i not in invalid and j not in invalid and excorr>=23.9:
                    outstr = 'Correlated pair ({0},{1}) w/ chi2={2:.1f} ignored'.format(i+1, j+1, excorr)
                    outstr += ': correlated in BG w/ chi2={0:.1f}'.format(self.bg_correlations[i,j])
                    print(outstr)        
                
                # mask out values
                self.ex_correlations[i,j] = np.ma.masked
                self.ex_correlations[j,i] = np.ma.masked
                self.ex_zscores[i,j] = np.ma.masked
                self.ex_zscores[j,i] = np.ma.masked
                



    def significantCorrelations(self, prefix, chi2cut, sign=-1):
        """ Calculate the correlation for every position
        prefix    = data matrix to use (ex/bg)
        chi2cut   = significance cutoff
        sign      = option to filter correlation by requiring them 
                    to be positively correlated (set to 0/1 to enable)

        returns list of (i,j) pairs
        """

        seqlen = self.getMaxArrayIndex()
       
        corrmat = getattr(self, prefix+'_correlations')
        
        corrs = []
        for i in range(seqlen):
            for j in range(i, seqlen):
                # this will automatically skip masked out values
                if corrmat[i,j] >= chi2cut and self.correlationsign(i,j,prefix) >= sign:
                    corrs.append((i,j))

        
        return corrs



    def computeZscores(self):
        
        if self.ex_correlations is None:
            raise AttributeError("ex_correlations has not been initialized!")
        

        # initialize the matrix
        zscores = np.empty( self.ex_correlations.shape )
        zscores[:] = np.nan

        corrmat = self.ex_correlations

        # compute means and std for z-score calculation
        corrmean = corrmat.mean(axis=0)
        corrstd = corrmat.std(axis=0)
        counts = corrmat.count(axis=0)

        seqlen = self.getMaxArrayIndex()
        
        for i in range(seqlen):
            for j in range(i+1, seqlen):
                if not corrmat.mask[i,j] and counts[i]>2 and counts[j]>2:
                    zscores[i,j] = (corrmat[i,j]-corrmean[i])/corrstd[i]
                    zscores[j,i] = (corrmat[i,j]-corrmean[j])/corrstd[j]


        self.ex_zscores = np.ma.masked_invalid( zscores )

    

    def getMeanZ(self, i, j):
        """Return the mean zscore at i,j"""
        return (self.ex_zscores[i,j]+self.ex_zscores[j,i])/2

    
    def significantDifference(self, i, j, comp_tot, comp_b, comp_c, comp_d):
        """Compute whether the (i,j) contigency table is different from the passed
        contigency table (tot, b, c, d). Significant difference is computed using
        the G-test"""
        
        
        if self.ex_readarr[i,j] == 0 or comp_tot == 0:
            return -1

        
        def _g(obs, e1, e2, N):
            
            if obs == 0: obs = 0.1
            if e1 == 0: e1 = 0.1
            if e2 == 0: e2 = 0.1

            return obs*np.log( obs / ((e1*e2)/N))
    

        # compute 'a' component
        self_a = self.ex_readarr[i,j]-self.ex_inotjarr[i,j]-self.ex_inotjarr[j,i]-self.ex_comutarr[i,j]
        comp_a = comp_tot-comp_b-comp_c-comp_d
                
        A = float(self_a + comp_a)
        B = float(self.ex_inotjarr[i,j] + comp_b)
        C = float(self.ex_inotjarr[j,i] + comp_c)
        D = float(self.ex_comutarr[i,j] + comp_d)
        E = float(self.ex_readarr[i,j]) 
        F = float(comp_tot)
        N = float(E+F)
        
        ng = _g(self_a, A, E, N)
        ng += _g(comp_a, A, F, N)
        ng += _g(self.ex_inotjarr[i,j], B, E, N)
        ng += _g(comp_b, B, F, N)
        ng += _g(self.ex_inotjarr[j,i], C, E, N)
        ng += _g(comp_c, C, F, N)
        ng += _g(self.ex_comutarr[i,j], D, E, N)
        ng += _g(comp_d, D, F, N)

        if ng < 0:
            print(('WARNING!!! Negative Chi2; {} {} {} {} ; {} {} {} {}'.format(selftotal, self.ex_inotjarr[i,j], self.ex_inotjarr[j,i], self.ex_comutarr[i,j], tot,b,c,d)))

        
        return 2*ng



    def writeCorrelations(self, outfile, chi2cut=23.9, sign=-1):
        """Write out correlations in a human readable format that also conforms
        to pairing probability (dotplot) file format for subsequent plotting.
    
        -Outfile is the output file path
        -chi2cut is the significance cutoff
        -if sign 0/1 than only write out positive correlations
        """
 
        if self.ex_zscores is None:
            self.computeZscores()

        corrs = self.significantCorrelations('ex', chi2cut, sign=sign)
        

        with open(outfile,'w') as OUT:
        
            OUT.write("{0}\tWindow={1}\tMetric={2}\n".format(self.getMaxArrayIndex(), self.window, self.corrtype.upper()))
            
<<<<<<< HEAD
            OUT.write("i\tj\tStatistic\t+/-\tZij\tZi\tZj\tMod_Depth\tMod_Comuts\tMod_inotj\tMod_jnoti\tUnt_Depth\tUnt_Comuts\n")
=======
            OUT.write("i\tj\tStatistic\t+/-\tZij\tZi\tZj\tMod_Depth\tMod_Comuts\tAlpha\tUnt_Depth\tUnt_Comuts\n")
>>>>>>> 319f2dca

            for i,j in corrs:
                if self.concat:
                    
                    #filter out N1-N1 or N7-N7 rings in N1-N7 output
                    if (i < (len(self.sequence)) and j < (len(self.sequence))) or (i > (len(self.sequence)) and j > (len(self.sequence))):
                        continue
                    
                
                
                OUT.write("{0}\t{1}\t".format(i+1, j+1))
                
                OUT.write("{0:.2f}\t{1}\t".format(self.ex_correlations[i,j], self.correlationsign(i,j, 'ex')))
                
                OUT.write("{0:.2f}\t".format(self.getMeanZ(i,j)))

                OUT.write("{0:.2f}\t{1:.2f}\t".format(self.ex_zscores[i,j], self.ex_zscores[j,i]))
                OUT.write("{0}\t{1}\t".format(self.ex_readarr[i,j],self.ex_comutarr[i,j]))
<<<<<<< HEAD
                OUT.write("{0}\t{1}\t".format(self.ex_inotjarr[i, j], self.ex_inotjarr[j, i]))
=======
                OUT.write("{}\t".format(self._get_alpha(self.ex_readarr[i,j], self.ex_inotjarr[i,j], self.ex_inotjarr[j,i], self.ex_comutarr[i,j])))
>>>>>>> 319f2dca
                if self.bg_readarr is not None:
                    OUT.write("{0}\t{1}".format(self.bg_readarr[i,j],self.bg_comutarr[i,j]))
                
                OUT.write("\n")

     

    def writeDataMatrices(self, prefix, outprefix):
        """Save the data matrices to file
        prefix    = ex/bg matrix prefix
        outprefix = prefix of output file name
        """

        for a in ('readarr', 'comutarr', 'inotjarr'):
            name = '{0}_{1}'.format(prefix, a)
            matrix= getattr(self, name)
            np.savetxt('{0}_{1}.mat'.format(outprefix, name), matrix, delimiter=" ", fmt="%.6e")
 
        
    def readDataMatrices(self, prefix):
        
        for a in ('readarr', 'comutarr', 'inotjarr'):
            setattr(self, 'ex_'+a, np.loadtxt('{0}_ex_{1}.mat'.format(prefix, a)))

        try:
            for a in ('readarr', 'comutarr', 'inotjarr'):
                setattr(self, 'bg_'+a, np.loadtxt('{0}_bg_{1}.mat'.format(prefix, a)))
        except IOError:
            print(('WARNING: no bg matrices found for {0}'.format(prefix)))

#This function opens the .mut and .mutga strings and just concats
#them together returns the file name
def concat_mut(inputmut, inputmutga, fasta):
    read_length = len(readFasta(fasta))
      
    t = time.localtime()
    current_time = time.strftime("%H_%M_%S", t)
    outputfile = '.TEMP_{}.mut'.format(current_time)
    with open(inputmut, 'r') as mut, open(inputmutga, 'r') as mutGA, open(outputfile, 'w') as concat:
        parsedLines = mut.read().splitlines()
        parsedLinesGA = mutGA.read().splitlines()
        length = len(parsedLines)
        for i in range(length):
            splGA = parsedLinesGA[i].split()
            spl = parsedLines[i].split()
            if(splGA[4] == "INCLUDED" and spl[4] == "INCLUDED"):
                
                to_add = []
                to_add += (read_length - (int(spl[3]) + 1)) * ["0"]
                to_add += (int(spl[2])) * ["0"]
          
                if(len(to_add) > 0):         
                    for index in [6, 7, 8]:
                        spl[index] = spl[index] + "".join(to_add) + splGA[index]
                    spl[3] = str(int(spl[3]) + read_length)
                else:
                    for index in [6, 7, 8]:
                        spl[index] = spl[index] + "".join(to_add) + splGA[index]
                    spl[3] = str(int(spl[3]) + read_length)

                newline = " ".join(spl)
                concat.write(newline + "\n")

    return outputfile

def weaveConcatout(N1_file, N1N7_file, N7_file, output_file):
    with open(N1_file, 'r') as N1_input:
        N1_lines = N1_input.readlines()

    with open(N1N7_file, 'r') as N1N7_input:
        N1N7_lines = N1N7_input.readlines()

    with open(N7_file, 'r') as N7_input:
        N7_lines = N7_input.readlines()

    with open(output_file, 'w') as out:
        for i in N1_lines:
            out.write(i)
        for i, v in enumerate(N1N7_lines):
            if i == 0 or i == 1:
                continue
            out.write(v)
        for i, v in enumerate(N7_lines):
            if i == 0:
                length = v.split()[0]
                continue
            if i == 1:
                continue

            v =  v.split()
            v[0] = int(v[0])
            v[1] = int(v[1])
            v[0] += int(length)
            v[1] += int(length)
            v[0] =  str(v[0])
            v[1] =  str(v[1])
            newline = '\t'.join(v)
            newline = newline + '\n'

            out.write(newline)

def readFasta(fasta, verbal=False):
    """Read the sequence in the provided sequence file"""
    
    with open(fasta) as inp:
        inp.readline()
        
        seq = ''
        for line in inp:
            if line[0] == '>':
                break
            seq += line.strip()

    
    if verbal:
        print("Sequence length={0} read from {1}".format(len(seq), fasta))

    return seq    

    ###############################################################################



def parseArguments():

    parser = argparse.ArgumentParser(description = "Compute correlations from parsed mutations")
    parser.add_argument('inputFile', help='Path to mutation string file (can be new or old ShapeMapper format)')
    parser.add_argument('outputFile', help='Path for correlation output file')
    
    parser.add_argument('--fasta', help='Path to fasta sequence file')
    
    parser.add_argument('--untreated', help='Path to untreated (bg) mutation file. Used to remove high bg positions and bg correlations')
    
    parser.add_argument('--window', type=int, default=1, help="Nt window over which to compute correlations (default = 1)")
    parser.add_argument('--chisq_cut', type=float, default=23.9, help="Set chisq cutoff (default = 23.9)")
    parser.add_argument('--mindepth', type=int, default=10000, help='Minimum pairwise read depth allowed for calculating correlations (default = 10000)')
    parser.add_argument('--mincount', type=int, default=10, help="""Minimum required count in contigency table 
                        (default = 10). Nt pairs with fewer than this number of comutations are ignored""")
    
    parser.add_argument('--metric', type=str, default='apc', help="""Metric to use for computing correlations. 
                        options are chi/g/apc (Chi, G-test, or APC corrected G-test). (default = apc)""")
    
    parser.add_argument('--mincorrdistance', type=int, default=6, help="""Minimum distance allowed between correlations (default=6)""")

    parser.add_argument('--mincoverage', type=float, default=0, help="""Quality filter reads by requiring a minimum 
                        number of positional matches to reference sequence.
                        This parameter can be set as a fraction of the total molecule length 
                        (i.e. if 0.8 is passed, reads will be required to have at least 0.8*len(fasta) valid matches)/
                        Alternatively, an integer value can be passed 
                        (i.e. if 150 is passed, reads will be required to have at least 150 valid matches).
                        By default, this filter is disabled. (Requires --fasta)""")

    parser.add_argument('--highbg_rate', type=float, default = 0.02, help="""Ignore nts with bg reactivity above
                        this value (default = 0.02). Value is multipled by window (so default=0.06 for window=3)""")
    
    # 15.13 or 10.83
    parser.add_argument('--highbg_corr', type=float, default = 10.83, help="""Ignore nt pairs correlated in the bg 
                        sample, with correlation determined via this significance value (default=10.83 --> P=1e-3)""")

    parser.add_argument('--ignorents', help="""A list of comma-separated (1-indexed) nts to ignore (e.g. 10,12,35)""")

    parser.add_argument('--molsize', type=int, default=1000, help="""Size of molecule arrays (default = 1000). 
                        Value must be larger than max read index. Only used if fasta file not provided.""") 
    
    parser.add_argument('--undersample', type=int, default=-1, help="""Randomly undersample specified number of reads 
                         from inputFile (default=-1 [disabled]).""") 

    parser.add_argument('--writematrixfile', help="Write mutation matrices to file (provide prefix)")

<<<<<<< HEAD
    parser.add_argument('--sub_contigency', type=int, default=None,
                          help="""Downsample contingency table for random priming data""")
=======
    parser.add_argument("--concat", action="store_true", default=False, help="Concatenate the mut/mutga files and look at N1-N7 correlations. A fasta file must be included for this analysis. (Requires --fasta, --parsedMutga)")

    parser.add_argument("--parsedMutga", default = None, help = "Path to the N7 mutation string file")

    parser.add_argument("--untreatedMutga", default = None, help = 'Path to the untreated N7 mutation string folder. Used to remove high bg positions and bg correlations (Requires --untreated')

    parser.add_argument("--keepconcat", action = 'store_true' ,default = False, help = 'Keep the concatenated mutation string files for use in other analyses')


>>>>>>> 319f2dca
    
    

    args = parser.parse_args()   
        
    # check to make sure mincoverage is correct
    if 0<args.mincoverage<1:
        #assert args.fasta is not None, "fasta file must be provided when using fraction mincoverage filter"
        if not args.fasta:
            raise ValueError("fasta file must be provided when using fraction mincoverage filter")


    # parse ignorents argument
    if args.ignorents:
        spl = args.ignorents.split(',')
        ig = []
        try:
            for x in spl:
                if ':' in x:
                    xspl = x.split(':')
                    ig.extend(list(range(int(xspl[0])-1, int(xspl[1]))))
                else:
                    ig.append(int(x)-1)  # correct for 1-indexing of input 
        except ValueError:
            raise ValueError('Invalid ignorents option: {0}'.format(args.ignorents))

        args.ignorents = ig
    
    else:
        args.ignorents = []


    return args






###############################################################################



if __name__ == '__main__':

    args = parseArguments()
    

    verbal = True
    

    
    # initialize the object and read in matrices
    N1_ringexp = RINGexperiment(fasta=args.fasta, 
                             exfile = args.inputFile,
                             bgfile = args.untreated,
                             arraysize = args.molsize,
                             window = args.window,
                             corrtype = args.metric, 
                             mincoverage = args.mincoverage,
                             undersample = args.undersample,   
                             verbal = verbal)
    

    # compute the correlation matrices
    N1_ringexp.computeCorrelationMatrix(corrbuffer = args.mincorrdistance, 
                                     mindepth = args.mindepth,
                                     mincount = args.mincount,
                                     ignorents = args.ignorents,
                                     highbgrate = args.highbg_rate,
                                     highbgcorr = args.highbg_corr, 
                                     verbal = verbal,
                                     sub_contigency=args.sub_contingency)
    
    N1_ringexp.writeCorrelations(args.outputFile + '_N1', chi2cut=args.chisq_cut)

    if args.writematrixfile:
        N1_ringexp.writeDataMatrices('ex', args.writematrixfile + '_N1')
        
        #if N1_ringexp.bg_readarr is not None:
        if N1_ringexp.bg_readarr:
            N1_ringexp.writeDataMatrices('bg', args.writematrixfile + '_N1')

    if args.parsedMutga is not None:
        N7_ringexp = RINGexperiment(fasta=args.fasta, 
                             exfile = args.parsedMutga,
                             bgfile = args.untreatedMutga,
                             arraysize = args.molsize,
                             window = args.window,
                             corrtype = args.metric, 
                             mincoverage = args.mincoverage,
                             undersample = args.undersample,   
                             verbal = verbal,
                             N7 = True)
        N7_ringexp.computeCorrelationMatrix(corrbuffer = args.mincorrdistance, 
                                     mindepth = args.mindepth,
                                     mincount = args.mincount,
                                     ignorents = args.ignorents,
                                     highbgrate = args.highbg_rate,
                                     highbgcorr = args.highbg_corr, 
                                     verbal = verbal)
    
        N7_ringexp.writeCorrelations(args.outputFile + '_N7', chi2cut=args.chisq_cut)

        if args.writematrixfile:
            N7_ringexp.writeDataMatrices('ex', args.writematrixfile + '_N7')
        
            if N7_ringexp.bg_readarr is not None:
                N7_ringexp.writeDataMatrices('bg', args.writematrixfile + '_N7')


        if args.concat:

        
            #assert args.fasta is not None, 'fasta file must be provided when concatenating data. Exiting.'
            if not args.fasta:
                raise ValueError("fasta file must be provided when concatenating data. Exiting.")
        
            N1N7_exfile = concat_mut(args.inputFile, args.parsedMutga, args.fasta)
            #if args.untreated is not None and args.untreatedMutga is not None:
            if args.untreated and args.untreatedMutga:
                N1N7_bgfile = concat_mut(args.untreated, args.untreatedMutga, args.fasta)
            else:
                N1N7_bgfile = None


            

            N1N7_ringexp = RINGexperiment(fasta=args.fasta, 
                                 exfile = N1N7_exfile,
                                 bgfile = N1N7_bgfile,
                                 arraysize = args.molsize,
                                 window = args.window,
                                 corrtype = args.metric, 
                                 mincoverage = args.mincoverage,
                                 undersample = args.undersample,   
                                 verbal = verbal,
                                 concat=True)
            N1N7_ringexp.computeCorrelationMatrix(corrbuffer = args.mincorrdistance, 
                                         mindepth = args.mindepth,
                                         mincount = args.mincount,
                                         ignorents = args.ignorents,
                                         highbgrate = args.highbg_rate,
                                         highbgcorr = args.highbg_corr, 
                                         verbal = verbal)
    
            N1N7_ringexp.writeCorrelations(args.outputFile + '_N1N7', chi2cut=args.chisq_cut)


            weaveConcatout(args.outputFile + '_N1',(args.outputFile + '_N1N7'), (args.outputFile + '_N7'), (args.outputFile + '_concatrings'))

            if args.writematrixfile:
                N1N7_ringexp.writeDataMatrices('ex', args.writematrixfile + '_N1N7')
        
                #if N1N7_ringexp.bg_readarr is not None:
                if N1N7_ringexp.bg_readarr:
                    N1N7_ringexp.writeDataMatrices('bg', args.writematrixfile + '_N1N7')

            if args.keepconcat:
                os.rename(N1N7_exfile, args.inputFile.split('.')[0] + '_concat.mut')
                #if N1N7_ringexp.bg_readarr is not None:
                if N1N7_ringexp.bg_readarr:
                    os.rename(N1N7_bgfile, args.untreated.split('.')[0] + '_concat.mut')
            else:
                os.remove(N1N7_exfile)
                os.remove(N1N7_bgfile)
        
    

# vim: tabstop=8 expandtab shiftwidth=4 softtabstop=4<|MERGE_RESOLUTION|>--- conflicted
+++ resolved
@@ -3,14 +3,14 @@
 ###############################################################################
 #
 #  Primary code to perform RING-MaP analysis on ShapeMapper output files
-#   
+#
 #  See README for further details
 #  Run with -h flag for arguments
 #
 #  Lead developer:  Anthony Mustoe
 #  Contributors: Nicole Lama, Steve Busan
 #
-#  This file is licensed under the terms of the MIT license  
+#  This file is licensed under the terms of the MIT license
 #
 #  Version 4.2
 #  December 2018
@@ -18,11 +18,9 @@
 ###############################################################################
 
 
-
 import sys, argparse, itertools, math, time, os, random
 import numpy as np
 import readMutStrings  # cython code containing I/O funcs
-
 
 
 class RINGexperiment(object):
@@ -40,11 +38,11 @@
         corrtype = type of correlation 
         kwargs are passed to initDataMatrices
         """
-        
+
         if fasta is not None:
             self.sequence = readFasta(fasta, verbal=verbal)
             # set arraysize to sequence length, plus a little padding to guard against indexErrors
-            
+
             if concat:
                 self.arraysize = len(self.sequence) * 2
             else:
@@ -52,19 +50,18 @@
         else:
             self.sequence = None
             self.arraysize = arraysize
-        
 
         # initialize matrix values
         # ex matrices hold raw experiment data
         self.ex_readarr = None
         self.ex_comutarr = None
         self.ex_inotjarr = None
-        
+
         # bg matrices hold raw bg data
         self.bg_readarr = None
         self.bg_comutarr = None
         self.bg_inotjarr = None
-        
+
         # correlation matrices hold correlations
         self.ex_correlations = None
         self.bg_correlations = None 
@@ -74,40 +71,36 @@
         self.concat = concat
         self.N7 = N7
 
-        
-        
         self.setCorrType(corrtype, verbal=verbal)
 
         if exfile:
             self.initDataMatrices('ex', exfile, verbal=verbal, **kwargs)
         if bgfile:
             self.initDataMatrices('bg', bgfile, verbal=verbal, **kwargs)
-        
-
 
     def setCorrType(self, corrtype, verbal=False):
         """Set correlation type
         Valid options are 'phi' and 'mi'
         """
-        
+
         # convert to lower case
         corrtype = corrtype.lower()
 
         if corrtype == 'chi':
             self.correlationfunc = self._phiyates
-            #self.significancefunc = self._phiyates
+            # self.significancefunc = self._phiyates
             if verbal: print("Using Yates-corrected Chi2 based correlation metric")
 
         elif corrtype == 'g':
             self.correlationfunc = self._mistatistic
-            #self.significancefunc = self._mistatistic
+            # self.significancefunc = self._mistatistic
             if verbal: print("Using G-test correlation metric")
-        
+
         elif corrtype == 'apc':
             self.correlationfunc = self._mistatistic
-            #self.significancefunc = self._mistatistic
+            # self.significancefunc = self._mistatistic
             if verbal: print("Using APC corrected G-test correlation metric")
-        
+
         elif corrtype == 'mi':
             self.correlationfunc = self._mutualinformation
             if verbal: print("Using MI correlation metric")
@@ -116,7 +109,6 @@
             self.correlationfunc = self._adjusted_mutualinformation
             if verbal: print("Using MI correlation metric")
 
-
         elif corrtype == 'nmi':
             self.correlationfunc = self._norm_mutualinformation
             if verbal: print("Using normalized MI correlation metric")
@@ -125,30 +117,6 @@
             raise ValueError("Unrecognized correlation metric : {0}".format(corrtype))
 
         self.corrtype = corrtype
-
-
-<<<<<<< HEAD
-    def readFasta(self, fasta, verbal=False):
-        """Read the sequence in the provided sequence file"""
-        
-        with open(fasta) as inp:
-            inp.readline()
-            
-            seq = ''
-            for line in inp:
-                if line[0] == '>':
-                    break
-                seq += line.strip()
-
-        
-        if verbal:
-            print(("Sequence length={0} read from {1}".format(len(seq), fasta)))
-
-        return seq    
-
-=======
->>>>>>> 319f2dca
-
 
     def initDataMatrices(self, prefix, datafile, window=1, verbal=False, **kwargs):
         """initialize and fill the read, comut, inotj matrices
@@ -156,7 +124,7 @@
         datafile  = new/old mutation string file
         **kwargs are passed onto appropriate fillMatrices function
         """
-        
+
         if self.window is None:
             self.window = window
             if verbal: print(("Computing correlations using window={0}".format(self.window)))
@@ -164,12 +132,11 @@
         elif window != self.window:
             raise ValueError("Window already set to {0}; passed window={1}".format(self.window, window))
 
-    
         # initialize the matrices
         read = np.zeros( (self.arraysize, self.arraysize), dtype=np.int32)
         comut = np.zeros( (self.arraysize, self.arraysize), dtype=np.int32)
         inotj = np.zeros( (self.arraysize, self.arraysize), dtype=np.int32)
-        
+
         # determine whether new or old mutstring format
         # Using integers for this system is a bit confusing
         # should change to strings for sake of clarity.
@@ -177,7 +144,7 @@
             filetype = 3
         else:
             filetype = self._filetype(datafile)
-        
+
         if filetype > 0:
             if verbal: print(("Filling {0} arrays from {1}".format(prefix, datafile)))
             self._fillMatrices(datafile, read, comut, inotj, filetype, verbal=verbal, **kwargs)
@@ -185,14 +152,10 @@
             if verbal: print(("Filling {0} arrays from OLD format file {1}".format(prefix, datafile)))
             self._fillMatrices_Old(datafile, read, comut, inotj, verbal=verbal, **kwargs)
 
-
         # assign the matrices
         setattr(self, prefix+'_readarr', read)
         setattr(self, prefix+'_comutarr', comut)
         setattr(self, prefix+'_inotjarr', inotj)
- 
-
-
 
     def _filetype(self, datafile):  
         """Determine format of datafile:
@@ -201,11 +164,11 @@
              return 2 if ShapeMapper 2.1.2 format
              return 3 if ShapeMapper 2.1.4-rc or higher format
         """
-        
+
         try:
             fileformat = 999
             with open(datafile) as inp:
-                
+
                 line = inp.readline()
                 spl = line.split()
 
@@ -218,14 +181,11 @@
                         fileformat = 2
                 else:
                     fileformat = 1
-                
+
             return fileformat
-
 
         except:
             raise IOError('{0} has unrecognized format'.format(datafile))
-
-
 
     def _fillMatrices(self, datafile, read, comut, inotj, fileformat, mincoverage=0, undersample=-1, verbal=False, **kwargs):
         """Call the cython fillMatrices function for new classified mutation file format
@@ -237,22 +197,20 @@
         mincoverage = Minimum number of valid 'read' positions required per read
         undersample = Maximum number of reads to read; default of -1 means read all reads
         """
-        
+
         if 0<mincoverage<1:
             validpos = sum([x.isupper() for x in self.sequence])
             mincoverage *= validpos
-        
+
         if verbal and mincoverage>0:
             print(("Read length filtering ON\n\tMatch threshold = {0}".format(mincoverage)))
 
         fillstats = readMutStrings.fillMatrices(datafile, read, comut, inotj, self.window, mincoverage, fileformat, undersample)
-    
+
         if verbal:
             print("Input summary:")
             print(("\t{0} reads in {1}".format(fillstats[0], datafile)))
             print(("\t{0} reads passed filtering".format(fillstats[1])))
-            
-
 
     def _fillMatrices_Old(self, datafile, read, comut, inotj, phred_cut=30,
                           accepted_events = 'AGCT-', mutseparation=5, maxdel=1000, verbal=False, **kwargs):
@@ -266,7 +224,7 @@
         mutseparation   = Separation distance required between valid mutations
         maxdel          = maximum deletion/no-data region allowed for valid reads
         """
-        
+
         if verbal:
             print("Post-processing old ShapeMapper called mutations:")
             print(("\tPhred cutoff = {0}".format(phred_cut)))
@@ -274,59 +232,52 @@
             print(("\tMaximum deletion cutoff = {0}".format(maxdel)))
             print(("\tAccepted mut. events = {0}".format(accepted_events)))
 
-
         fillstats = readMutStrings.fillMatrices_Old(datafile, read, comut, inotj, self.window,
                                                     phred_cut, accepted_events, mutseparation, maxdel)
-
 
         if verbal:
             print("Input summary:")
             print(("\t{0} reads in {1}".format(fillstats[0], datafile)))
             print(("\t{0} reads passed filtering".format(fillstats[1])))
-           
-    
-
 
     def getMaxArrayIndex(self, prefix='ex'):
         """Return index of the last non-zero diagonal element. Equal to sequence length if set.
         Otherweise, determine length of molecule after read matrices are filled"""
-        
+
         try:
             return self.maxarrayindex
-        
+
         except AttributeError:
-            
+
             if self.sequence is not None:
 
                 if self.concat:
                     self.maxarrayindex = 2 * len(self.sequence)
-                    
+
                 else:
                     self.maxarrayindex = len(self.sequence)
 
             else:
                 arr = getattr(self, prefix+'_readarr')
-            
+
                 last = 0
                 for i in range(arr.shape[0]):
                     if arr[i,i] != 0:
                         last = i
-            
+
                 self.maxarrayindex = last+1
-            
+
             return self.maxarrayindex
-
-
 
     def getReactiveNts(self, ratecut, prefix='ex'):
         """Return indices of nts with mutation rates above ratecut"""
-        
+
         readarr = getattr(self, prefix+'_readarr')
         comutarr = getattr(self, prefix+'_comutarr')
 
         ntlist = []
         for i in range( self.getMaxArrayIndex() ):
-        
+
             if readarr[i,i] == 0:
                 continue
 
@@ -337,8 +288,6 @@
 
         return ntlist
 
-    
-
     def getUnreactiveNts(self, ratecut, prefix='ex'):
         """Return indices of nts with mutation rates below ratecut"""
 
@@ -347,7 +296,7 @@
 
         ntlist = []
         for i in range( self.getMaxArrayIndex() ):
-        
+
             if readarr[i,i] == 0:
                 continue
 
@@ -357,8 +306,6 @@
                 ntlist.append(i)
 
         return ntlist
-
-
 
     def _phistatistic(self, phi, n):
         """convert phi coefficient to chi2 statistic
@@ -370,7 +317,6 @@
 
         return n*phi**2
 
-    
     def _phiyates(self, n,b,c,d):
         """Compute yates chi2 from contigency table values"""
 
@@ -381,11 +327,10 @@
         bot = (af+bf)*(c+d)*(af+c)*(bf+d)
         if bot < 1:
             return 0
-        
+
         # multiply floats which should avoid overflow errs
         top = n*(abs(af*d - bf*c) - 0.5*n)**2
         return top/bot 
-
 
     def _phi(self, n,b,c,d):
         """ Return Phi
@@ -400,17 +345,16 @@
           |
          1|  c     d
         """
-        
+
         # convert to float for multiplication to avoid overflow
         af = float(n-b-c-d)
         bf = float(b)
-    
+
         bot = (af+bf)*(c+d)*(af+c)*(bf+d)
         if bot < 1:
             return 0
 
         return (af*d - bf*c)/np.sqrt(bot)
-        
 
     def _mutualinformation(self, n, b,c,d):
         """Compute Mutual Information for a given nt pair
@@ -425,7 +369,7 @@
           |
          1|  c     d
         """
-        
+
         bf = float(b)
         df = float(d)
         a = n-bf-c-df
@@ -437,33 +381,12 @@
         mi += n*np.log(n)
         mi -= (a+c)*np.log(a+c) + (a+bf)*np.log(a+bf) + (bf+df)*np.log(bf+df) + (c+df)*np.log(c+df)
         mi /= n
-        
+
         return mi
-<<<<<<< HEAD
-    
-
-    def _adjusted_mutualinformation(self, n, b, c, d):
-        """Calculate mutual information, adjusting for the chance of random
-        overlap.
-
-        Args:
-            n (int): total number of observations
-            b (int): number of i-not-j observations
-            c (int): number of j-not-i observations
-            d (int): number of i-and-j observations
-        """
-        from sklearn.metrics.cluster import adjusted_mutual_info_score
-        # a = number of not-i-not-j observations
-        a = n - b - c - d
-        i_muts = [1]*d + [0]*c + [1]*b + [0]*a
-        j_muts = [1]*d + [1]*c + [0]*b + [0]*a
-        ami = adjusted_mutual_info_score(i_muts, j_muts)
-        return ami
-=======
 
     def _get_alpha(self, n, b, c, d):
         '''Get correlation factor alpha using the contingency table'''
-        
+
         bf = float(b)
         df = float(d)
         cf = float(c)
@@ -477,10 +400,26 @@
             alpha = P_comut / (P_i * P_j)
         except:
             print("divide by zero!")
-        
+
         return alpha
- 
->>>>>>> 319f2dca
+
+    def _adjusted_mutualinformation(self, n, b, c, d):
+        """Calculate mutual information, adjusting for the chance of random
+        overlap.
+
+        Args:
+            n (int): total number of observations
+            b (int): number of i-not-j observations
+            c (int): number of j-not-i observations
+            d (int): number of i-and-j observations
+        """
+        from sklearn.metrics.cluster import adjusted_mutual_info_score
+        # a = number of not-i-not-j observations
+        a = n - b - c - d
+        i_muts = [1]*d + [0]*c + [1]*b + [0]*a
+        j_muts = [1]*d + [1]*c + [0]*b + [0]*a
+        ami = adjusted_mutual_info_score(i_muts, j_muts)
+        return ami
 
     def _mistatistic(self, n, b,c,d):
         """convert mutual information value to g statistic
@@ -488,11 +427,10 @@
         """
         return 2*n*self._mutualinformation(n,b,c,d)
 
-    
     def _norm_mutualinformation(self, n, b, c, d):
 
         mi = self._mutualinformation(n,b,c,d)
-    
+
         bf = float(b)
         df = float(d)
         cf = float(c)
@@ -503,10 +441,8 @@
 
         return mi / np.sqrt(hx*hy)
 
-
-
     def correlationsign(self,i,j, prefix='ex'):
-        
+
         arr = getattr(self, prefix+'_readarr')
         n = float(arr[i,j])
         arr = getattr(self, prefix+'_inotjarr')
@@ -514,27 +450,25 @@
         c = float(arr[j,i])
         arr = getattr(self, prefix+'_comutarr')
         d = float(arr[i,j])
-        
+
         if n==0 or b+d==0 or c+d==0:
             return 0
         if (n*d)/((b+d)*(c+d))<1:
             return -1
         else:
             return 1
-        
 
     def apcCorrection(self, prefix, mindefined=10):
         """ Perform APC correction to correlation matrix
         prefix = ex/bg
         """
-        
+
         mimatrix = getattr(self, prefix+'_correlations')
-        
+
         # Note that mimatrix is symmetric masked array.
         # mean function computes mean only over valid entries
-        # Diagonal + buffer entries are masked out (invalid), as well as other 
+        # Diagonal + buffer entries are masked out (invalid), as well as other
         # entries masked because of low counts, etc.
-        
 
         # determine nts that have low valid counts and mask out
         counts = mimatrix.count(axis=0)
@@ -542,25 +476,23 @@
             if 0<c<mindefined:  # if c==0 everything is already masked, so need to redo
                 mimatrix[i,:] = np.ma.masked
                 mimatrix[:,i] = np.ma.masked
-                
 
         # compute mean over all MI entries
         xyBar = mimatrix.mean() 
-        
+
         if xyBar == 0:
             return 0  
 
-        #compute MI(i,Xbar), mean along each column
+        # compute MI(i,Xbar), mean along each column
         xBar = mimatrix.mean(axis=0) #(nx1) array
-        
+
         yBar = xBar.reshape((-1, 1)) #(1xn) array
-        
+
         apc = xBar*yBar/xyBar # (n x n) array
 
         miP = mimatrix - apc
-        
+
         setattr(self, prefix+'_correlations', miP)
-    
 
     def downsample_contingency(n, b, d, c, sampling_rate):
         """bootstrap downsampling of contingency matrix
@@ -584,43 +516,30 @@
 
         returns masked array
         """
-               
+
         read = getattr(self, prefix+'_readarr')
         inotj = getattr(self, prefix+'_inotjarr')
         comut = getattr(self, prefix+'_comutarr')
-        
+
         seqlen = self.getMaxArrayIndex()
-        
+
         # initialize the matrix
         cmat = np.empty((seqlen, seqlen), dtype=np.float32)
         cmat[:] = np.nan
-<<<<<<< HEAD
-        
+
         for i in range(seqlen):
-            for j in range(i+corrbuffer, seqlen):
+            for j in range(i+corrbuffer, seqlen):                
                 n, b, c, d = read[i, j], inotj[i, j], inotj[j, i], comut[i, j]
                 if sub_contigency is not None:
                     n, b, c, d = self.downsample_contingency(n, b, c, d, sub_contigency)
-                if  n >= mindepth and min(b, c, d) >= mincount:
-                    cmat[i,j] = self.correlationfunc(n, b, c, d)
-=======
-
-        for i in range(seqlen):
-            for j in range(i+corrbuffer, seqlen):
-                if read[i,j]>=mindepth and min(inotj[i,j], inotj[j,i], comut[i,j])>=mincount:
+                if n >= mindepth and min(b, c, d) >= mincount:
                     if self.concat and j > (seqlen / 2) and j - i <= corrbuffer:
                         continue
-
-                    cmat[i,j] = self.correlationfunc(read[i,j], inotj[i,j], inotj[j,i], comut[i,j])
->>>>>>> 319f2dca
+                    cmat[i, j] = self.correlationfunc(n, b, c, d)
                     cmat[j,i] = cmat[i,j] 
-        
 
         # set correlations matrix to masked array with non-filled (nan) values masked out
         setattr(self, prefix+'_correlations', np.ma.masked_invalid(cmat))
-
-    
-
 
     def computeCorrelationMatrix(self, corrbuffer=6, mindepth=10000, mincount=10,
                                  ignorents = [], ignorepairs = [], highbgrate=0.02, 
@@ -633,28 +552,25 @@
         highbgrate     = maximum bg rate (will be scaled by window size)
         highbgcorr     = Chi2 cutoff indicating significant bg correlation
         """
-        
-                
+
         # adjust buffer to account for window size.
         self.corrbuffer = corrbuffer+self.window
-        
+
         # scale bgrate by window
         self.highbgrate = highbgrate*self.window
 
         # compute correlation matrix
         self._correlationMatrix('ex', self.corrbuffer, mindepth, mincount, sub_contigency=sub_contigency)
-        
 
         # mask out user specified values
         for i in ignorents:
             self.ex_correlations[i,:] = np.ma.masked
             self.ex_correlations[:,i] = np.ma.masked
             if verbal: print(("Nt {0} ignored: specified by user".format(i+1)))
-        
+
         # set containing masked out nts
         allinvalid = set(ignorents)
-        
-        
+
         # Mask out nt columns that have high bg mutation rates
         if self.bg_readarr is not None:
 
@@ -663,15 +579,14 @@
             for i in highbgnts:
                 self.ex_correlations[i,:] = np.ma.masked
                 self.ex_correlations[:,i] = np.ma.masked
-                
+
                 if verbal and i not in allinvalid:
                     e = float(self.bg_comutarr[i,i])/self.bg_readarr[i,i]
                     print(( "Nt {0} ignored: bg_rate={1:.3f}".format(i+1,e) ))
-            
+
             # add highbgnts to invalid nts
             allinvalid.update(highbgnts)
-       
-        
+
         if len(ignorepairs) > 0:
             for i,j in ignorepairs:
                 self.ex_correlations[i,j] = np.ma.masked
@@ -680,36 +595,27 @@
                 if verbal:
                     print(("Pair ({0},{1}) ignored".format(i+1,j+1)))
 
-
         # perform apc correction
         if self.corrtype == 'apc':
             self.apcCorrection('ex')
-        
 
         # compute z-scores of ex matrix
         self.computeZscores()
-
 
         # now cross-reference and remove bg-correlated pairs
         self.maskBGcorrelated(highbgcorr=highbgcorr, invalid=allinvalid,
                               verbal=verbal, sub_contigency=sub_contigency)
 
-
-
-
-
     def maskBGcorrelated(self, highbgcorr=10.83, invalid=[], verbal=False, sub_contigency=None):
         """mask positions in ex_correlations and ex_zscores that are correlated
         in the bg sample and which have higher mi"""
 
-
         if self.bg_readarr is None:
             return
 
         # compute bg correlations and get pairs that are significantly correlated
         self._correlationMatrix('bg', self.corrbuffer, 10000, 10, sub_contigency)
         bgcorrs = self.significantCorrelations('bg', highbgcorr)
-         
 
         # search through significant correlations
         for i,j in bgcorrs:
@@ -719,24 +625,21 @@
                                            self.ex_inotjarr[j,i], self.ex_comutarr[i,j])
             bgmi = self._mutualinformation(self.bg_readarr[i,j], self.bg_inotjarr[i,j],
                                            self.bg_inotjarr[j,i], self.bg_comutarr[i,j])
-            
+
             if 5*bgmi > exmi:
-                
+
                 # look to see if i,j was significant and if so print
                 excorr = self.ex_correlations[i,j]
                 if verbal and i not in invalid and j not in invalid and excorr>=23.9:
                     outstr = 'Correlated pair ({0},{1}) w/ chi2={2:.1f} ignored'.format(i+1, j+1, excorr)
                     outstr += ': correlated in BG w/ chi2={0:.1f}'.format(self.bg_correlations[i,j])
                     print(outstr)        
-                
+
                 # mask out values
                 self.ex_correlations[i,j] = np.ma.masked
                 self.ex_correlations[j,i] = np.ma.masked
                 self.ex_zscores[i,j] = np.ma.masked
                 self.ex_zscores[j,i] = np.ma.masked
-                
-
-
 
     def significantCorrelations(self, prefix, chi2cut, sign=-1):
         """ Calculate the correlation for every position
@@ -749,9 +652,9 @@
         """
 
         seqlen = self.getMaxArrayIndex()
-       
+
         corrmat = getattr(self, prefix+'_correlations')
-        
+
         corrs = []
         for i in range(seqlen):
             for j in range(i, seqlen):
@@ -759,16 +662,12 @@
                 if corrmat[i,j] >= chi2cut and self.correlationsign(i,j,prefix) >= sign:
                     corrs.append((i,j))
 
-        
         return corrs
 
-
-
     def computeZscores(self):
-        
+
         if self.ex_correlations is None:
             raise AttributeError("ex_correlations has not been initialized!")
-        
 
         # initialize the matrix
         zscores = np.empty( self.ex_correlations.shape )
@@ -782,46 +681,39 @@
         counts = corrmat.count(axis=0)
 
         seqlen = self.getMaxArrayIndex()
-        
+
         for i in range(seqlen):
             for j in range(i+1, seqlen):
                 if not corrmat.mask[i,j] and counts[i]>2 and counts[j]>2:
                     zscores[i,j] = (corrmat[i,j]-corrmean[i])/corrstd[i]
                     zscores[j,i] = (corrmat[i,j]-corrmean[j])/corrstd[j]
 
-
         self.ex_zscores = np.ma.masked_invalid( zscores )
-
-    
 
     def getMeanZ(self, i, j):
         """Return the mean zscore at i,j"""
         return (self.ex_zscores[i,j]+self.ex_zscores[j,i])/2
 
-    
     def significantDifference(self, i, j, comp_tot, comp_b, comp_c, comp_d):
         """Compute whether the (i,j) contigency table is different from the passed
         contigency table (tot, b, c, d). Significant difference is computed using
         the G-test"""
-        
-        
+
         if self.ex_readarr[i,j] == 0 or comp_tot == 0:
             return -1
 
-        
         def _g(obs, e1, e2, N):
-            
+
             if obs == 0: obs = 0.1
             if e1 == 0: e1 = 0.1
             if e2 == 0: e2 = 0.1
 
             return obs*np.log( obs / ((e1*e2)/N))
-    
 
         # compute 'a' component
         self_a = self.ex_readarr[i,j]-self.ex_inotjarr[i,j]-self.ex_inotjarr[j,i]-self.ex_comutarr[i,j]
         comp_a = comp_tot-comp_b-comp_c-comp_d
-                
+
         A = float(self_a + comp_a)
         B = float(self.ex_inotjarr[i,j] + comp_b)
         C = float(self.ex_inotjarr[j,i] + comp_c)
@@ -829,7 +721,7 @@
         E = float(self.ex_readarr[i,j]) 
         F = float(comp_tot)
         N = float(E+F)
-        
+
         ng = _g(self_a, A, E, N)
         ng += _g(comp_a, A, F, N)
         ng += _g(self.ex_inotjarr[i,j], B, E, N)
@@ -842,10 +734,7 @@
         if ng < 0:
             print(('WARNING!!! Negative Chi2; {} {} {} {} ; {} {} {} {}'.format(selftotal, self.ex_inotjarr[i,j], self.ex_inotjarr[j,i], self.ex_comutarr[i,j], tot,b,c,d)))
 
-        
         return 2*ng
-
-
 
     def writeCorrelations(self, outfile, chi2cut=23.9, sign=-1):
         """Write out correlations in a human readable format that also conforms
@@ -855,51 +744,39 @@
         -chi2cut is the significance cutoff
         -if sign 0/1 than only write out positive correlations
         """
- 
+
         if self.ex_zscores is None:
             self.computeZscores()
 
         corrs = self.significantCorrelations('ex', chi2cut, sign=sign)
-        
 
         with open(outfile,'w') as OUT:
-        
+
             OUT.write("{0}\tWindow={1}\tMetric={2}\n".format(self.getMaxArrayIndex(), self.window, self.corrtype.upper()))
-            
-<<<<<<< HEAD
-            OUT.write("i\tj\tStatistic\t+/-\tZij\tZi\tZj\tMod_Depth\tMod_Comuts\tMod_inotj\tMod_jnoti\tUnt_Depth\tUnt_Comuts\n")
-=======
-            OUT.write("i\tj\tStatistic\t+/-\tZij\tZi\tZj\tMod_Depth\tMod_Comuts\tAlpha\tUnt_Depth\tUnt_Comuts\n")
->>>>>>> 319f2dca
+
+            OUT.write("i\tj\tStatistic\t+/-\tZij\tZi\tZj\tMod_Depth\tMod_Comuts\tAlpha\tMod_inotj\nMod_jnoti\tUnt_Depth\tUnt_Comuts\n")
 
             for i,j in corrs:
                 if self.concat:
-                    
-                    #filter out N1-N1 or N7-N7 rings in N1-N7 output
+
+                    # filter out N1-N1 or N7-N7 rings in N1-N7 output
                     if (i < (len(self.sequence)) and j < (len(self.sequence))) or (i > (len(self.sequence)) and j > (len(self.sequence))):
                         continue
-                    
-                
-                
+
                 OUT.write("{0}\t{1}\t".format(i+1, j+1))
-                
+
                 OUT.write("{0:.2f}\t{1}\t".format(self.ex_correlations[i,j], self.correlationsign(i,j, 'ex')))
-                
+
                 OUT.write("{0:.2f}\t".format(self.getMeanZ(i,j)))
 
                 OUT.write("{0:.2f}\t{1:.2f}\t".format(self.ex_zscores[i,j], self.ex_zscores[j,i]))
                 OUT.write("{0}\t{1}\t".format(self.ex_readarr[i,j],self.ex_comutarr[i,j]))
-<<<<<<< HEAD
+                OUT.write("{}\t".format(self._get_alpha(self.ex_readarr[i,j], self.ex_inotjarr[i,j], self.ex_inotjarr[j,i], self.ex_comutarr[i,j])))
                 OUT.write("{0}\t{1}\t".format(self.ex_inotjarr[i, j], self.ex_inotjarr[j, i]))
-=======
-                OUT.write("{}\t".format(self._get_alpha(self.ex_readarr[i,j], self.ex_inotjarr[i,j], self.ex_inotjarr[j,i], self.ex_comutarr[i,j])))
->>>>>>> 319f2dca
                 if self.bg_readarr is not None:
                     OUT.write("{0}\t{1}".format(self.bg_readarr[i,j],self.bg_comutarr[i,j]))
-                
+
                 OUT.write("\n")
-
-     
 
     def writeDataMatrices(self, prefix, outprefix):
         """Save the data matrices to file
@@ -911,10 +788,9 @@
             name = '{0}_{1}'.format(prefix, a)
             matrix= getattr(self, name)
             np.savetxt('{0}_{1}.mat'.format(outprefix, name), matrix, delimiter=" ", fmt="%.6e")
- 
-        
+
     def readDataMatrices(self, prefix):
-        
+
         for a in ('readarr', 'comutarr', 'inotjarr'):
             setattr(self, 'ex_'+a, np.loadtxt('{0}_ex_{1}.mat'.format(prefix, a)))
 
@@ -922,10 +798,10 @@
             for a in ('readarr', 'comutarr', 'inotjarr'):
                 setattr(self, 'bg_'+a, np.loadtxt('{0}_bg_{1}.mat'.format(prefix, a)))
         except IOError:
-            print(('WARNING: no bg matrices found for {0}'.format(prefix)))
-
-#This function opens the .mut and .mutga strings and just concats
-#them together returns the file name
+            print('WARNING: no bg matrices found for {0}'.format(prefix))
+
+# This function opens the .mut and .mutga strings and just concats 
+# them together returns the file name
 def concat_mut(inputmut, inputmutga, fasta):
     read_length = len(readFasta(fasta))
       
@@ -1016,7 +892,6 @@
     ###############################################################################
 
 
-
 def parseArguments():
 
     parser = argparse.ArgumentParser(description = "Compute correlations from parsed mutations")
@@ -1063,10 +938,9 @@
 
     parser.add_argument('--writematrixfile', help="Write mutation matrices to file (provide prefix)")
 
-<<<<<<< HEAD
     parser.add_argument('--sub_contigency', type=int, default=None,
                           help="""Downsample contingency table for random priming data""")
-=======
+
     parser.add_argument("--concat", action="store_true", default=False, help="Concatenate the mut/mutga files and look at N1-N7 correlations. A fasta file must be included for this analysis. (Requires --fasta, --parsedMutga)")
 
     parser.add_argument("--parsedMutga", default = None, help = "Path to the N7 mutation string file")
@@ -1076,7 +950,6 @@
     parser.add_argument("--keepconcat", action = 'store_true' ,default = False, help = 'Keep the concatenated mutation string files for use in other analyses')
 
 
->>>>>>> 319f2dca
     
     
 
@@ -1112,12 +985,7 @@
     return args
 
 
-
-
-
-
 ###############################################################################
-
 
 
 if __name__ == '__main__':
@@ -1243,7 +1111,6 @@
             else:
                 os.remove(N1N7_exfile)
                 os.remove(N1N7_bgfile)
-        
-    
+
 
 # vim: tabstop=8 expandtab shiftwidth=4 softtabstop=4